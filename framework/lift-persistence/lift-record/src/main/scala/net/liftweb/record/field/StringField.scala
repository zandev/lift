--- conflicted
+++ resolved
@@ -29,45 +29,8 @@
 import Helpers._
 import JE._
 
-<<<<<<< HEAD
-/**
- * A Field containing String content.
- */
-class StringField[OwnerType <: Record[OwnerType]](rec: OwnerType, maxLength: Int) extends Field[String, OwnerType] with StringValidators {
-
-  def maxLen = maxLength
-  
-  protected def valueTypeToBoxString(in: ValueType): Box[String] = in
-  protected def boxStrToValType(in: Box[String]): ValueType = in
-
-
-  type ValueType = Box[String]
-
-  def this(rec: OwnerType, maxLength: Int, value: String) = {
-    this(rec, maxLength)
-    set(value)
-  }
-
-  def this(rec: OwnerType, maxLength: Int, value: Box[String]) = {
-    this(rec, maxLength)
-    setBox(value)
-  }
-
-  def this(rec: OwnerType, value: String) = {
-    this(rec, 100)
-    set(value)
-  }
-
-  def this(rec: OwnerType, value: Box[String]) = {
-    this(rec, 100)
-    setBox(value)
-  }
-
-  def owner = rec
-=======
 trait StringTypedField extends TypedField[String] {
   protected val maxLength: Int
->>>>>>> 1ab07df3
 
   def setFromAny(in: Any): Box[String] = in match {
     case seq: Seq[_] if !seq.isEmpty => setFromAny(seq.first)
@@ -107,6 +70,23 @@
 
 
   def defaultValue = ""
+
+  /**
+   * Make sure the field matches a regular expression
+   */
+  def valRegex(pat: Pattern, msg: => String)(valueBox: Box[String]): Box[Node] =
+    valueBox flatMap {
+      s => pat.matcher(s).matches match {
+        case true => Empty
+        case false => Full(Text(msg))
+      }
+    }
+
+  final def toUpper(in: Box[String]): Box[String] = in.map(_.toUpperCase)
+
+  final def trim(in: Box[String]): Box[String] = in.map(_.trim)
+
+  final def notNull(in: Box[String]): Box[String] = in or Full("")
 
   def asJs = valueBox.map(Str) openOr JsNull
 
