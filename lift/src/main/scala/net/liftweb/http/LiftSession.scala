/*
 * Copyright 2007-2008 WorldWide Conferencing, LLC
 *
 * Licensed under the Apache License, Version 2.0 (the "License");
 * you may not use this file except in compliance with the License.
 * You may obtain a copy of the License at
 *
 *    http://www.apache.org/licenses/LICENSE-2.0
 *
 * Unless required by applicable law or agreed to in writing,
 * software distributed under the License is distributed on an "AS IS" BASIS,
 * WITHOUT WARRANTIES OR CONDITIONS OF ANY KIND, either express or implied.
 * See the License for the specific language governing permissions
 * and limitations under the License.
 */
package net.liftweb.http

import scala.actors.Actor
import scala.actors.Actor._
import javax.servlet.http.{HttpSessionBindingListener, HttpSessionBindingEvent, HttpSession}
import scala.collection.mutable.{HashMap, ArrayBuffer, ListBuffer}
import scala.xml.{NodeSeq, Unparsed, Text}
import net.liftweb.mapper.DB
import net.liftweb.util._
import net.liftweb.util.Helpers._
import java.lang.reflect.{Method, Modifier, InvocationTargetException}
import scala.xml.{Node, NodeSeq, Elem, MetaData, Null, UnprefixedAttribute, PrefixedAttribute, XML, Comment, Group}
import java.io.InputStream
import javax.servlet.http.{HttpSessionActivationListener, HttpSessionEvent, HttpServletRequest}
import scala.xml.transform._
import java.util.concurrent.TimeUnit

object LiftSession {

  def createSession(session: HttpSession,  contextPath: String) = (new LiftSession(contextPath, session.getId, session))

  var creator = createSession _

  def apply(session: HttpSession, contextPath: String) =
  creator(session, contextPath)


  var onSessionActivate: List[LiftSession => Unit] = Nil
  var onSessionPassivate: List[LiftSession => Unit] = Nil
  var onSetupSession: List[LiftSession => Unit] = Nil
  var onAboutToShutdownSession: List[LiftSession => Unit] = Nil
  var onShutdownSession: List[LiftSession => Unit] = Nil
  var onBeginServicing: List[(LiftSession, RequestState) => Unit] = Nil
  var onEndServicing: List[(LiftSession, RequestState, Can[LiftResponse]) => Unit] = Nil
}


private[http] case class AddSession(session: LiftSession)
private[http] case class RemoveSession(sessionId: String)
case class SessionWatcherInfo(sessions: Map[String, LiftSession])

@serializable
case class SessionToServletBridge(uniqueId: String) extends HttpSessionBindingListener with HttpSessionActivationListener {
  def sessionDidActivate(se: HttpSessionEvent) = {
    SessionMaster.getSession(uniqueId).foreach(ls =>
      LiftSession.onSessionActivate.foreach(_(ls)))
  }

  def sessionWillPassivate(se: HttpSessionEvent) = {
    SessionMaster.getSession(uniqueId).foreach(ls =>
      LiftSession.onSessionPassivate.foreach(_(ls)))
  }

  def valueBound(event: HttpSessionBindingEvent) {

  }


  /**
   * When the session is unbound the the HTTP session, stop us
   */
  def valueUnbound(event: HttpSessionBindingEvent) {
    SessionMaster ! RemoveSession(uniqueId)

  }

}

/**
 * Manages LiftSessions because the servlet container is less than optimal at
 * timing sessions out.
 */
object SessionMaster extends Actor {
  private case class LookupSession(uniqueId: String, when: Long)

  private var sessions: Map[String, LiftSession] = Map.empty
  private object CheckAndPurge

  def getSession(id: String): Can[LiftSession] = {
    val when = CometActor.next
    this ! LookupSession(id, when)
    def looper: Can[LiftSession] =
    self.receiveWithin(100) {
      case (respWhen, _) if respWhen != when => looper
      case (respWhen, Full(ls: LiftSession)) => Full(ls)
      case _ => Empty
    }

    looper
  }

  /**
   * Put an Actor in this list and the Actor will receive a message
   * every 10 seconds with the current list of sessions:
   * SessionWatcherInfo
   */
  var sessionWatchers: List[Actor] = Nil

  def getSession(httpSession: HttpSession): Can[LiftSession] =
  getSession(httpSession.getId())

  def getSession(req: HttpServletRequest): Can[LiftSession] =
  getSession(req.getSession)

  def addSession(liftSession: LiftSession) {
    this ! AddSession(liftSession)
  }

  private val LiftMagicID = "$lift_magic_session_thingy$"

  def act = {
    doPing()
    link(ActorWatcher)
    loop {
      react {
        case AddSession(session) =>
          try {
            if (!sessions.contains(session.uniqueId)) {
              sessions = sessions + (session.uniqueId -> session)
              session.startSession()
              val b = SessionToServletBridge(session.uniqueId)
              session.httpSession.setAttribute(LiftMagicID, b)
            }
          } catch {
            case e => Log.error("Problem adding session", e)
          }

        case RemoveSession(sessionId) =>
          sessions.get(sessionId).foreach{s =>
            try {
              s.doShutDown
              try {
                s.httpSession.removeAttribute(LiftMagicID)
              } catch {
                case e => // ignore... sometimes you can't do this and it's okay
              }
            } catch {
              case e => Log.error("Failure in remove session", e)

            } finally {
              sessions = sessions - sessionId
            }
          }

        case LookupSession(id, when) =>
          val ret = Can(sessions.get(id))
          ret.foreach(_.lastServiceTime = millis)
          reply( (when, ret) )

        case CheckAndPurge =>
          val now = millis
          for ((id, session) <- sessions.elements) {
            if (now - session.lastServiceTime > session.inactivityLength) {
              Log.info(" Session "+id+" expired")
              this ! RemoveSession(id)
            }
          }
          sessionWatchers.foreach(_ ! SessionWatcherInfo(sessions))
          doPing()
      }
    }
  }

  this.start

  private def doPing() {
    try {
      ActorPing schedule(this, CheckAndPurge, 10 seconds)
    } catch {
      case e => Log.error("Couldn't start SessionMaster ping", e)
    }
  }


}

@serializable
class LiftSession(val contextPath: String, val uniqueId: String, val httpSession: HttpSession) {
  import TemplateFinder._

  private var running_? = false

  private var messageCallback: HashMap[String, S.AFuncHolder] = new HashMap

  private[http] var notices: Seq[(NoticeType.Value, NodeSeq, Can[String])] = Nil

  private var asyncComponents = new HashMap[(Can[String], Can[String]), CometActor]()

  private var asyncById = new HashMap[String, CometActor]()

  private var myVariables: Map[String, Any] = Map.empty
  
  private var onSessionEnd: List[LiftSession => Unit] = Nil

  @volatile
  private[http] var lastServiceTime = millis

  @volatile
  private[http] var inactivityLength = 180000L

  private [http] var highLevelSessionDispatcher = new HashMap[String, LiftRules.DispatchPf]()
  private [http] var sessionTemplater = new HashMap[String, LiftRules.TemplatePf]()
  private [http] var sessionRewriter = new HashMap[String, LiftRules.RewritePf]()

  private[http] def startSession(): Unit = {
    running_? = true
    inactivityLength = httpSession.getMaxInactiveInterval.toLong * 1000L
    lastServiceTime = millis
    LiftSession.onSetupSession.foreach(_(this))
  }

  private var cometList: List[Actor] = Nil

  private[http] def breakOutComet(): Unit = synchronized {
    cometList.foreach(_ ! BreakOut)
  }

  private[http] def enterComet(what: Actor): Unit = synchronized {
    cometList = what :: cometList
  }

  private[http] def exitComet(what: Actor): Unit = synchronized {
    cometList = cometList.remove(_ eq what)
  }

  private case class RunnerHolder(name: String, func: S.AFuncHolder, owner: Can[String])

  def runParams(state: RequestState): List[Any] = {
    val toRun = synchronized {
      // get all the commands, sorted by owner,
      (state.uploadedFiles.map(_.name) ::: state.paramNames).filter(n => messageCallback.contains(n)).
      map{n => val mcb = messageCallback(n);  RunnerHolder(n, mcb, mcb.owner)}.
      sort{
        case ( RunnerHolder(_, _, Full(a)), RunnerHolder(_, _, Full(b))) if a < b => true
        case (RunnerHolder(_, _, Full(a)), RunnerHolder(_, _, Full(b))) if a > b => false
        case (RunnerHolder(an, _, Full(a)), RunnerHolder(bn, _, Full(b))) if a == b => an < bn
        case (RunnerHolder(_,_, Full(_)), _) => false
        case (_, RunnerHolder(_, _, Full(_))) => true
        case (RunnerHolder(a, _, _), RunnerHolder(b, _, _)) => a < b
      }
    }

    def buildFunc(i: RunnerHolder): () => Any = i.func match {
      case bfh: S.BinFuncHolder => () => state.uploadedFiles.filter(_.name == i.name).map(v => bfh(v))
      case normal => () => normal(state.params.getOrElse(i.name, state.uploadedFiles.filter(_.name == i.name).map(_.fileName)))
    }

    val ret = toRun.map(_.owner).removeDuplicates.flatMap{w =>
      val f = toRun.filter(_.owner == w);
      w match {
        // if it's going to a CometActor, batch up the commands
        case Full(id) =>

          asyncById.get(id).toList.flatMap(a => a !? ActionMessageSet(f.map(i => buildFunc(i)), state) match {case Some(li: List[_]) => li case li: List[_] => li case other => Nil})
        case _ => f.map(i => buildFunc(i).apply())
      }
    }

    ret
  }

  private[http] def updateFunctionMap(funcs: Map[String, S.AFuncHolder]): Unit = synchronized {
    funcs.foreach(mi => messageCallback(mi._1) = mi._2)
  }

  def updateFunctionMap(funcs: Map[String, S.AFuncHolder], uniqueId: String, when: Long): Unit = synchronized {
    funcs.foreach{case (name, func) => messageCallback(name) = func.duplicate(uniqueId)}
  }

  /**
   * Called just before the session exits.  If there's clean-up work, override this method
   */
  def cleanUpSession() {

  }
  
  def addSessionCleanup(f: LiftSession => Unit): Unit = synchronized {
    onSessionEnd = f :: onSessionEnd
  }

  private[http] def doShutDown() {
    try {
      if (running_?) this.shutDown()
    } finally {
      Actor.clearSelf
      DB.clearThread
    }
  }

  private def shutDown() = synchronized {
    onSessionEnd.foreach(_(this))
    
    LiftSession.onAboutToShutdownSession.foreach(_(this))
    SessionMaster ! RemoveSession(this.uniqueId)

    // Log.debug("Shutting down session")
    running_? = false
    asyncComponents.foreach{case (_, comp) => comp ! ShutDown}
    cleanUpSession()
    LiftSession.onShutdownSession.foreach(_(this))
  }

private[http] def processRequest(request: RequestState): Can[LiftResponse] = {
  S.oldNotices(notices)
  LiftSession.onBeginServicing.foreach(f => tryo(f(this, request)))
  val ret = try {
    val sessionDispatch = S.highLevelSessionDispatcher
    
    val toMatch = RequestMatcher(request, Full(this))
    if (sessionDispatch.isDefinedAt(toMatch)) {
      runParams(request)
      try {
        sessionDispatch(toMatch)(request) match {
          case Full(r) => Full(checkRedirect(r))
          case _ => LiftRules.notFoundOrIgnore(request, Full(this))
        }
      } finally {
        notices = S.getNotices
      }
    } else {
      runParams(request)

      def idAndWhen(in: Node): Can[(String, String)] =
      ((in \ "@id").toList, in.attributes.filter{case p: PrefixedAttribute => (p.pre == "lift" && p.key == "when") case _ => false}.toList) match {
        case (x :: _, y :: _) => Full((x.text,y.value.text))
        case _ => Empty
      }

      // Process but make sure we're okay, sitemap wise
      val response: Can[LiftResponse] = request.testLocation match {
        case Left(true) => (findVisibleTemplate(request.path, request).map(xml => processSurroundAndInclude(request.uri+" -> "+request.path, xml)) match {
              case Full(rawXml: NodeSeq) => {
                  val xml = HeadHelper.mergeToHtmlHead(rawXml)
                  val realXml = allElems(xml, !_.attributes.filter{case p: PrefixedAttribute => (p.pre == "lift" && p.key == "when") case _ => false}.toList.isEmpty) match {
                    case Nil => xml
                    case xs => val comets: List[(String, String)] = xs.flatMap(x => idAndWhen(x))
                      val cometVar = "var lift_toWatch = "+comets.map{case (a,b) => ""+a+": '"+b+"'"}.mkString("{", " , ", "}")+";"
                      val hasJQuery: Boolean = !(xml \\ "script").toList.filter(s => (s \ "@src").toList.map(_.text).mkString("").toLowerCase.indexOf("jquery") >= 0).isEmpty

                      val xform = new RuleTransformer(new AddScriptToBody(cometVar) :: (if (!hasJQuery) List(new AddScriptTag) else Nil) :_*)
                      xform.transform(xml)
                  }

                  this.synchronized {
                    S.functionMap.foreach(mi => messageCallback(mi._1) = mi._2)
                  }
                  notices = Nil // S.getNotices
                  Full(LiftRules.convertResponse((realXml,
                                                  S.getHeaders(LiftRules.defaultHeaders((realXml, request))),
                                                  S.responseCookies,
                                                  request)))
                }
              case _ => if (LiftRules.passNotFoundToChain) Empty else Full(request.createNotFound)
            })
        case Right(msg) => msg
        case _ => if (LiftRules.passNotFoundToChain) Empty else Full(request.createNotFound)
      }

      // Before returning the response check for redirect and set the appropriate state.
      response.map(checkRedirect)
    }
  } catch {
    case ite: java.lang.reflect.InvocationTargetException if (ite.getCause.isInstanceOf[ResponseShortcutException]) =>
      Full(handleRedirect(ite.getCause.asInstanceOf[ResponseShortcutException], request))

    case rd: net.liftweb.http.ResponseShortcutException => Full(handleRedirect(rd, request))

    case e  => Full(LiftRules.logAndReturnExceptionToBrowser(request, e))

  }

  LiftSession.onEndServicing.foreach(f => tryo(f(this, request, ret)))
  ret
}

  private def handleRedirect(re: ResponseShortcutException, request: RequestState): LiftResponse = {
    if (re.doNotices) notices = S.getNotices

    re.response
  }

  /**
   * Set a session-local variable to a value
   *
   * @param name -- the name of the variable
   * @param value -- the value of the variable
   */
  private [liftweb] def set[T](name: String, value: T): Unit = synchronized {
    myVariables = myVariables + (name -> value)
  }

  /**
   * Gets the named variable if it exists
   *
   * @param name -- the name of the session-local variable to get
   *
   * @return Full(value) if found, Empty otherwise
   */
  private [liftweb] def get[T](name: String): Can[T] = synchronized {
    myVariables.get(name) match {
      case Some(v: T) => Full(v)
      case _ => Empty
    }
  }


  /**
   * Gets the named variable if it exists
   *
   * @param name -- the name of the session-local variable to get
   * @param clz -- the class of the return type
   *
   * @return Full(value) if found, Empty otherwise
   */
  private [liftweb] def get[T](name: String, clz: Class[T]): Can[T] = synchronized {
    myVariables.get(name) match {
      case Some(v) => Full(v) isA clz
      case _ => Empty
    }
  }

  /**
   * Unset the named variable
   *
   * @param name the variable to unset
   */
  private [liftweb] def unset(name: String): Unit = synchronized {
    myVariables -= name
  }

  private[http] def attachRedirectFunc(uri: String, f : Can[() => Unit]) = {
    f map { fnc =>
      val func: String = LiftSession.this.synchronized {
        val funcName = "fn"+randomString(20)
        messageCallback(funcName) = S.NFuncHolder(() => {
            try {
              fnc()
            } finally {
              LiftSession.this.synchronized {
                messageCallback -= funcName
              }
            }
          })
        funcName
      }
      val sep = uri contains("?") match {case true => "&" case _ => "?"}
      uri + sep + func +"=_"
    } openOr uri

  }

  private[http] def checkRedirect(resp: LiftResponse): LiftResponse = resp match {
    case RedirectWithState(uri, state, cookies @ _*) =>
      state.msgs.foreach(m => S.message(m._1, m._2))
      notices = S.getNotices
      RedirectResponse(attachRedirectFunc(uri, state.func), cookies:_*)
    case _ => resp
  }


  private def allElems(in: NodeSeq, f: Elem => Boolean): List[Elem] = {
    val lb = new ListBuffer[Elem]

    def appendAll(in: NodeSeq, lb: ListBuffer[Elem]) {
      in.foreach{
        case Group(ns) => appendAll(ns, lb)
        case e: Elem if f(e) => lb += e; appendAll(e.child, lb)
        case e: Elem => appendAll(e.child, lb)
        case _ =>
      }
    }
    appendAll(in, lb)

    lb.toList
  }

  private def findVisibleTemplate(path: ParsePath, session: RequestState) : Can[NodeSeq] = {
    val toMatch = RequestMatcher(session, Full(this))
    val templ = LiftRules.templateTable(session.request)
    (if (templ.isDefinedAt(toMatch)) templ(toMatch)() else Empty) or {
      val tpath = path.partPath
      val splits = tpath.toList.filter {a => !a.startsWith("_") && !a.startsWith(".") && a.toLowerCase.indexOf("-hidden") == -1} match {
        case s @ _ if (!s.isEmpty) => s
        case _ => List("index")
      }
      findAnyTemplate(splits)
    }
  }

  private def findTemplate(name: String) : Can[NodeSeq] = {
    val splits = (if (name.startsWith("/")) name else "/"+name).split("/").toList.drop(1) match {
      case Nil => List("index")
      case s => s
    }

    findAnyTemplate(splits) or findAnyTemplate("templates-hidden" :: splits)
  }

  def couldBeHtml(in : List[(String, String)]) : Boolean = {
    in match {
      case null | Nil => true
      case _ => in.ciGet("Content-Type").map(_.toLowerCase.contains("html")) openOr true
    }
  }


  private def findAndEmbed(templateName: Can[Seq[Node]], kids : NodeSeq) : NodeSeq = {
    templateName match {
      case Full(tn) => {
          findTemplate(tn.text) match {
            case Full(s) => processSurroundAndInclude(tn.text, s)
            case _ => Comment("FIX"+"ME Unable to find template named "+tn.text) ++ kids
          }
        }
      case _ => Comment("FIX"+"ME No named specified for embedding") ++ kids
    }
  }

  private def findSnippetClass[C <: AnyRef](name: String, bound: Class[C]): Can[Class[C]] = {
    if (name == null) Empty
    else findClass(name, LiftRules.buildPackage("snippet") ::: ("lift.app.snippet" :: "net.liftweb.builtin.snippet" :: Nil), bound)
  }

  private def findAttributeSnippet(name: String, rest: MetaData): MetaData = {
    val (cls, method) = splitColonPair(name, null, "render")
    findSnippetClass(cls, classOf[AnyRef]).flatMap(clz => instantiate(clz).flatMap(inst => tryo(invokeMethod(clz, inst, method) match {
            case Full(md: MetaData) => Full(md.copy(rest))
            case _ => Empty
          }).flatMap(s => s))).openOr(rest)
  }


  private def processAttributes(in: MetaData) : MetaData = {
    in match {
      case Null => Null
      case mine: PrefixedAttribute if (mine.pre == "lift") => {
          mine.key match {
            case "snippet" => findAttributeSnippet(mine.value.text, processAttributes(in.next))
            case _ => mine.copy(processAttributes(in.next))
          }
        }
      case notMine => notMine.copy(processAttributes(in.next))
    }
  }


  private def findSnippetInstance(cls: String): Can[AnyRef] =
  S.snippetForClass(cls) or
  (findSnippetClass(cls, classOf[AnyRef]).flatMap(c => instantiate(c)) match {
      case Full(inst: StatefulSnippet) =>
        inst.snippetName = cls; S.setSnippetForClass(cls, inst); Full(inst)
      case Full(ret) => Full(ret)
      case _ => Empty
    })


  private def processSnippet(page: String, snippetName: Can[String], attrs: MetaData, kids: NodeSeq): NodeSeq = {
    val isForm = !attrs.get("form").toList.isEmpty
    val ret = snippetName.map(snippet =>
      S.locateSnippet(snippet).map(_(kids)) openOr {
        val (cls, method) = splitColonPair(snippet, null, "render")
        findSnippetInstance(cls) match {

          case Full(inst: StatefulSnippet) =>
            if (inst.dispatch.isDefinedAt(method))
            (if (isForm) SHtml.hidden(inst.registerThisSnippet) else Text("")) ++
            inst.dispatch(method)(kids)
            else {LiftRules.snippetFailedFunc.foreach(_(LiftRules.SnippetFailure(page, snippetName,
                                                                                 LiftRules.SnippetFailures.StatefulDispatchNotMatched))); kids}

          case Full(inst) => {
              val ar: Array[Object] = List(Group(kids)).toArray
              ((invokeMethod(inst.getClass, inst, method, ar)) or invokeMethod(inst.getClass, inst, method)) match {
                case Full(md: NodeSeq) => md
                case it => LiftRules.snippetFailedFunc.foreach(_(LiftRules.SnippetFailure(page, snippetName,
                                                                                          LiftRules.SnippetFailures.MethodNotFound))); kids
              }
            }
          case _ => LiftRules.snippetFailedFunc.foreach(_(LiftRules.SnippetFailure(page, snippetName,
                                                                                   LiftRules.SnippetFailures.ClassNotFound))); kids
        }
      }).openOr{
      LiftRules.snippetFailedFunc.foreach(_(LiftRules.SnippetFailure(page, snippetName,
                                                                     LiftRules.SnippetFailures.NoNameSpecified)))
      Comment("FIX"+"ME -- no type defined for snippet")
      kids
    }

    def checkMultiPart(in: MetaData): MetaData = in.filter(_.key == "multipart").toList match {
      case Nil => Null
      case x => new UnprefixedAttribute("enctype", Text("multipart/form-data"), Null)
    }

    def checkAttr(attr_name: String, in: MetaData): MetaData =
    in.filter(_.key == attr_name).toList match {
      case Nil => Null
      case x => new UnprefixedAttribute(attr_name, Text(x.first.value.text),
                                        Null)
    }

    attrs.get("form").map(ft => (
        (<form action={S.uri} method={ft.text}>{ret}</form> %
         checkMultiPart(attrs)) %
        checkAttr("class", attrs)) % checkAttr("id",attrs) ) getOrElse ret


    attrs.get("form").map(ft => <form action={S.uri} method={ft.text}>{ret}</form> % checkMultiPart(attrs)) getOrElse ret
  }


  def fixHtml(in: NodeSeq): NodeSeq = RequestState.fixHtml(contextPath, in)


  /**
   * The partial function that defines how lift tags are processed for this session.  Initially composed
   * of LiftRules.liftTagProcessing orElse the default lift tag processing.  If you need to change the
   * way a particular session handles lift tags, alter this partial function.
   */
  var liftTagProcessing: LiftRules.LiftTagPF = _

  /**
   * The basic partial function that does lift tag processing
   */
  private def _defaultLiftTagProcessing: LiftRules.LiftTagPF = {
    case ("snippet", elm, metaData, kids, page) =>
      metaData.get("type") match {
        case Some(tn) => liftTagProcessing((tn.text, elm, metaData, kids, page))
        case _ => processSnippet(page, Empty , elm.attributes, elm.child)
      }
    case ("surround", elm, _, _, page) => processSurroundElement(page, elm)
    case ("embed", _, metaData, kids, page) => findAndEmbed(Can(metaData.get("what")), kids)
    case ("ignore", _, _, _, _) => Text("")
    case ("comet", _, metaData, kids, _) => executeComet(Can(metaData.get("type").map(_.text.trim)), Can(metaData.get("name").map(_.text.trim)), kids, metaData)
    case ("children", _, _, kids, _) => kids
    case ("a", elm, metaData, kids, _) => Elem(null, "a", addAjaxHREF(metaData), elm.scope, kids :_*)
    case ("form", elm, metaData, kids, _) => Elem(null, "form", addAjaxForm(metaData), elm.scope, kids : _*)
    case ("loc", elm, metaData, kids, _) => metaData.get("locid") match {case Some(id) => S.loc(id.text, kids) case _ => S.loc(kids.text, kids)}
    case (snippetInfo, elm, metaData, kids, page) => processSnippet(page, Full(snippetInfo) , metaData, kids)
  }

  liftTagProcessing = LiftRules.liftTagProcessing orElse _defaultLiftTagProcessing

  def processSurroundAndInclude(page: String, in: NodeSeq): NodeSeq = {
    in.flatMap{
      v =>
      v match {
        case Group(nodes) => Group(processSurroundAndInclude(page, nodes))
        case elm: Elem if elm.prefix == "lift" || elm.prefix == "l" => S.setVars(elm.attributes)(processSurroundAndInclude(page, liftTagProcessing(elm.label, elm, elm.attributes, elm.child, page)))
        case elm: Elem => Elem(v.prefix, v.label, processAttributes(v.attributes), v.scope, processSurroundAndInclude(page, v.child) : _*)
        case _ => v
      }
    }
  }

  private def executeComet(theType: Can[String], name: Can[String], kids: NodeSeq, attr: MetaData): NodeSeq = {
    try {
      findComet(theType, name, kids, Map.empty ++
                attr.flatMap{
          case u: UnprefixedAttribute => List((u.key, u.value.text))
          case u: PrefixedAttribute => List((u.pre+":"+u.key, u.value.text))
          case _ => Nil}.toList).
      map(c =>
        (c !? (26600, AskRender)) match {
          case Some(AnswerRender(response, _, when, _)) if c.hasOuter =>
            <span id={c.uniqueId+"_outer"}>{c.buildSpan(when, response.inSpan)}{response.outSpan}</span>

          case Some(AnswerRender(response, _, when, _)) =>
            c.buildSpan(when, response.inSpan)

          case _ => <span id={c.uniqueId} lift:when="0">{Comment("FIX"+"ME comet type "+theType+" name "+name+" timeout") ++ kids}</span>
        }) openOr Comment("FIX"+"ME - comet type: "+theType+" name: "+name+" Not Found ") ++ kids
    } catch {
      case e => Log.error("Failed to find a comet actor", e); kids
    }
  }

  def findComet(theType: String): List[CometActor] = synchronized {
    asyncComponents.elements.filter{case ((Full(name), _), _) => name == theType case _ => false}.toList.map{case (_, value) => value}
  }

  private def findComet(theType: Can[String], name: Can[String], defaultXml: NodeSeq, attributes: Map[String, String]): Can[CometActor] = {
    val what = (theType, name)
    Can(asyncComponents.get(what)).or( {
        theType.flatMap{
          tpe =>
          val ret = findCometByType(tpe, name, defaultXml, attributes)
          ret.foreach(r =>
            synchronized {
              asyncComponents(what) = r
              asyncById(r.uniqueId) = r
            })
          ret
        }
      })
  }

  def getAsyncComponent(id: String): Can[CometActor] = synchronized(asyncById.get(id))

  def addCometActor(act: CometActor): Unit = synchronized {
    asyncById(act.uniqueId) = act
  }

  def removeCometActor(act: CometActor): Unit = synchronized {
    asyncById -= act.uniqueId
    messageCallback -= act.jsonCall.funcId

    // FIXME remove all the stuff from the function table related to this item

  }

  private def findCometByType(contType: String, name: Can[String], defaultXml: NodeSeq, attributes: Map[String, String]): Can[CometActor] = {
    findClass(contType, LiftRules.buildPackage("comet") ::: ("lift.app.comet" :: Nil), classOf[CometActor]).flatMap{
      cls =>
      tryo((e: Throwable) => e match {case e: java.lang.NoSuchMethodException => ()
<<<<<<< HEAD
      case e => Log.info("Comet find by type Failed to instantiate "+cls.getName, e)}) {
        val constr = cls.getConstructor(classOf[CometActorInitInfo])
        val ret = constr.newInstance(CometActorInitInfo(this, name, defaultXml, attributes)).asInstanceOf[CometActor];
=======
          case e => Log.info("Comet find by type Failed to instantiate "+cls.getName, e)}) {
        val constr = cls.getConstructor(Array(classOf[CometActorInitInfo]))
        val ret = constr.newInstance(Array(CometActorInitInfo(this, name, defaultXml, attributes))).asInstanceOf[CometActor];
>>>>>>> 7319e91f
        ret.start
        // ret.link(this)
        ret ! PerformSetupComet
        ret.asInstanceOf[CometActor]
      }  or tryo((e: Throwable) => Log.info("Comet find by type Failed to instantiate "+cls.getName, e)) {
        val constr = cls.getConstructor(this.getClass , classOf[Can[String]], classOf[NodeSeq], classOf[Map[String, String]])
        val ret = constr.newInstance(this, name, defaultXml, attributes).asInstanceOf[CometActor];
        ret.start
        // ret.link(this)
        ret ! PerformSetupComet
        ret.asInstanceOf[CometActor]
      }
    }
  }



  private def addAjaxHREF(attr: MetaData): MetaData = {
    val ajax = "jQuery.ajax( {url: '"+S.encodeURL(contextPath+"/"+LiftRules.ajaxPath)+"', timeout: 10000, cache: false, data: '"+attr("key")+"=true', dataType: 'script'});"
    new UnprefixedAttribute("onclick", Text(ajax), new UnprefixedAttribute("href", Text("javascript://"), attr.filter(a => a.key != "onclick" && a.key != "href")))
  }

  private def addAjaxForm(attr: MetaData): MetaData = {
    val id = "F"+randomString(15)
    val pre = attr.filter(_.key == "onsubmit").toList match {
      case Nil => ""
      case x :: xs => x.value.text +";"
    }
    val ajax = "jQuery.ajax( {url: '"+S.encodeURL(contextPath+"/"+LiftRules.ajaxPath)+"', timeout: 10000, cache: false, data: jQuery('#"+id+"').serialize(), dataType: 'script', type: 'POST'}); "+pre+" return false;"
    new UnprefixedAttribute("id", Text(id), new UnprefixedAttribute("action", Text("#"), new UnprefixedAttribute("onsubmit", Text(ajax), attr.filter(a => a.key != "id" && a.key != "onsubmit" && a.key != "action"))))
  }


  /** Split seq into two seqs: first matches p, second matches !p */
  private def filter2[A](c: Seq[A])(p: A => Boolean): (Seq[A], Seq[A]) = {
    val bufs = (new ArrayBuffer[A], new ArrayBuffer[A])
    val i = c.elements
    while (i.hasNext) {
      val x = i.next
      if (p(x)) bufs._1 += x
      else bufs._2 += x
    }
    bufs
  }

  private def processSurroundElement(page: String, in: Elem): NodeSeq = {
    val attr = in.attributes
    val kids = in.child

    val (otherKids, paramElements) = filter2(kids) {
      case Elem("lift", "with-param", _, _, _) => false
      case _ => true
    }

    val params = paramElements.flatMap {
      case Elem("lift", "with-param", attr @ _, _, kids @ _*) =>
        val valueOption: Option[Seq[Node]] = attr.get("name")
        val option: Option[(String, NodeSeq)] = valueOption.map((v: Seq[Node]) => (v.text, processSurroundAndInclude(page, kids)))
        option
    }

    val mainParam = (attr.get("at").map(_.text: String).getOrElse("main"),
                     processSurroundAndInclude(page, otherKids))
    val paramsMap = collection.immutable.Map(params: _*) + mainParam
    findAndMerge(attr.get("with"), paramsMap)
  }

  private def findAndMerge(templateName: Can[Seq[Node]], atWhat: Map[String, NodeSeq]): NodeSeq = {
    val name = templateName.map(s => if (s.text.startsWith("/")) s.text else "/"+ s.text).openOr("/templates-hidden/default")

    findTemplate(name).map(s => processBind(s, atWhat)).
    openOr(atWhat.values.flatMap(_.elements).toList)
  }

  class AddScriptTag extends RewriteRule {
    override def transform(n: Node) = n match {
      case Elem(null, "head", attr @ _, scope @ _, kids @ _*) =>
        Elem(null, "head", attr,  scope, (kids ++ <script src="/classpath/jquery.js" type="text/javascript"/>) :_*)
      case _ => n
    }
  }

  /**
   * Add comet script juste before the &lt;/body> tag.
   * Instance of the class can't be reused, because it does the transformation once,
   * to avoid several transformation when there is several body tag into html.
   */
  class AddScriptToBody(val cometVar: String) extends RewriteRule {
    var done = false
    override def transform(n: Node) = n match {
      case Elem(null, "body", attr @ _, scope @ _, kids @ _*) if !done =>
        done = true
        Elem(null, "body", attr,  scope, (kids ++ <span id="lift_bind"/><script>
                                          // {
                                          Unparsed("""<![CDATA[
      """+cometVar+"""
      function lift_handlerSuccessFunc() {setTimeout("lift_cometEntry();",100);}
      function lift_handlerFailureFunc() {setTimeout("lift_cometEntry();",10000);}
      function lift_cometEntry() {jQuery.ajax( {url: '"""+S.encodeURL(contextPath+"/"+LiftRules.cometPath)+"""', cache: false, success: lift_handlerSuccessFunc, timeout: 140000, data: lift_toWatch, dataType: 'script', error: lift_handlerFailureFunc} );}
      jQuery(document).ready(function(){lift_handlerSuccessFunc();});
      // ]]>
      """)}</script>) :_*)

      case _ => n
    }
  }
}

abstract class SessionMessage


/**
 * The response from a page saying that it's been rendered
 */
case object ShutDown

case class AnswerHolder(what: LiftResponse)

/**
 * If a class is to be used as a lift view (rendering from code rather than a static template)
 * and the method names are to be used as "actions", the view must be marked as "InsecureLiftView"
 * because there exists the ability to execute arbitrary methods based on wire content
 */
trait InsecureLiftView

/**
 *  The preferred way to do lift views... implement a partial function that dispatches
 * the incoming request to an appropriate method
 */
trait LiftView {
  implicit def nsToCns(in: NodeSeq): Can[NodeSeq] = Can.legacyNullTest(in)
  def dispatch_& : PartialFunction[String, () => Can[NodeSeq]]
}

object TemplateFinder {
  private val suffixes = List("", "html", "xhtml", "htm")

  /**
   * Given a list of paths (e.g. List("foo", "index")),
   * find the template.
   * @param places - the path to look in
   *
   * @return the template if it can be found
   */
  def findAnyTemplate(places : List[String]): Can[NodeSeq] = {
    val pls = places.mkString("/","/", "")
    val toTry = for (s <- suffixes; p <- locales) yield pls + p + (if (s.length > 0) "." + s else "")

    first(toTry)(v => LiftRules.finder(v).flatMap(fc => PCDataXmlParser(fc))) or lookForClasses(places)
  }

  private def locales: List[String] = {
    val locale = S.locale
    "_"+locale.toString :: "_"+locale.getLanguage :: "" :: Nil
  }


  private def lookForClasses(places : List[String]): Can[NodeSeq] = {
    val (controller, action) = places match {
      case ctl :: act :: _ => (ctl, act)
      case ctl :: _ => (ctl, "index")
      case Nil => ("default_template", "index")
    }
    val trans = List[String => String](n => n, n => camelCase(n))
    val toTry = trans.flatMap(f => (LiftRules.buildPackage("view") ::: ("lift.app.view" :: Nil)).map(_ + "."+f(controller)))

    first(toTry) {
      clsName =>
      try {
        tryo(List(classOf[ClassNotFoundException]), Empty) (Class.forName(clsName).asInstanceOf[Class[AnyRef]]).flatMap{
          c =>
          (c.newInstance match {
<<<<<<< HEAD
            case inst: InsecureLiftView => c.getMethod(action).invoke(inst)
            case inst: LiftView if inst.dispatch_&.isDefinedAt(action) => inst.dispatch_&(action)()
            case _ => Empty
          }) match {
=======
              case inst: InsecureLiftView => c.getMethod(action, null).invoke(inst, null)
              case inst: LiftView if inst.dispatch_&.isDefinedAt(action) => inst.dispatch_&(action)()
              case _ => Empty
            }) match {
>>>>>>> 7319e91f
            case null | Empty | None => Empty
            case n: Group => Full(n)
            case n: Elem => Full(n)
            case s: NodeSeq => Full(s)
            case Some(n: Group) => Full(n)
            case Some(n: Elem) => Full(n)
            case Some(n: NodeSeq) => Full(n)
            case Some(SafeNodeSeq(n)) => Full(n)
            case Full(n: Group) => Full(n)
            case Full(n: Elem) => Full(n)
            case Full(n: NodeSeq) => Full(n)
            case Full(SafeNodeSeq(n)) => Full(n)
            case _ => Empty
          }
        }
      } catch {
        case ite: java.lang.reflect.InvocationTargetException if (ite.getCause.isInstanceOf[ResponseShortcutException]) => throw ite.getCause
        case re: ResponseShortcutException => throw re
        case _ => Empty
      }
    }
  }
}
<|MERGE_RESOLUTION|>--- conflicted
+++ resolved
@@ -727,15 +727,9 @@
     findClass(contType, LiftRules.buildPackage("comet") ::: ("lift.app.comet" :: Nil), classOf[CometActor]).flatMap{
       cls =>
       tryo((e: Throwable) => e match {case e: java.lang.NoSuchMethodException => ()
-<<<<<<< HEAD
       case e => Log.info("Comet find by type Failed to instantiate "+cls.getName, e)}) {
         val constr = cls.getConstructor(classOf[CometActorInitInfo])
         val ret = constr.newInstance(CometActorInitInfo(this, name, defaultXml, attributes)).asInstanceOf[CometActor];
-=======
-          case e => Log.info("Comet find by type Failed to instantiate "+cls.getName, e)}) {
-        val constr = cls.getConstructor(Array(classOf[CometActorInitInfo]))
-        val ret = constr.newInstance(Array(CometActorInitInfo(this, name, defaultXml, attributes))).asInstanceOf[CometActor];
->>>>>>> 7319e91f
         ret.start
         // ret.link(this)
         ret ! PerformSetupComet
@@ -908,17 +902,10 @@
         tryo(List(classOf[ClassNotFoundException]), Empty) (Class.forName(clsName).asInstanceOf[Class[AnyRef]]).flatMap{
           c =>
           (c.newInstance match {
-<<<<<<< HEAD
             case inst: InsecureLiftView => c.getMethod(action).invoke(inst)
             case inst: LiftView if inst.dispatch_&.isDefinedAt(action) => inst.dispatch_&(action)()
             case _ => Empty
           }) match {
-=======
-              case inst: InsecureLiftView => c.getMethod(action, null).invoke(inst, null)
-              case inst: LiftView if inst.dispatch_&.isDefinedAt(action) => inst.dispatch_&(action)()
-              case _ => Empty
-            }) match {
->>>>>>> 7319e91f
             case null | Empty | None => Empty
             case n: Group => Full(n)
             case n: Elem => Full(n)
