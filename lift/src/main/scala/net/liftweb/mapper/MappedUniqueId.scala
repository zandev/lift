package net.liftweb.mapper

/*
 * Copyright 2006-2008 WorldWide Conferencing, LLC
 *
 * Licensed under the Apache License, Version 2.0 (the "License");
 * you may not use this file except in compliance with the License.
 * You may obtain a copy of the License at
 *
 *    http://www.apache.org/licenses/LICENSE-2.0
 *
 * Unless required by applicable law or agreed to in writing,
 * software distributed under the License is distributed on an "AS IS" BASIS,
 * WITHOUT WARRANTIES OR CONDITIONS OF ANY KIND, either express or implied.
 * See the License for the specific language governing permissions
 * and limitations under the License.
 */

import net.liftweb.mapper._
import net.liftweb.util._
import Helpers._
import net.liftweb.http.{S, SHtml}
import scala.xml.{Elem, NodeSeq}
import net.liftweb.http.js._

class MappedUniqueId[T<:Mapper[T]](override val fieldOwner: T, override val maxLen: Int) extends MappedString[T](fieldOwner, maxLen) {
  override def writePermission_? = false
  override lazy val defaultValue = randomString(maxLen)

  def reset(): T = this(randomString(maxLen))
}

/**
  * A field that holds the birth year for the user
  */
class MappedBirthYear[T <: Mapper[T]](owner: T, minAge: Int) extends MappedInt[T](owner) {
  override def defaultValue = year(timeNow) - minAge

  override def _toForm: Can[NodeSeq] = {
    val end = (year(timeNow) - minAge)
    val start = end - 100
    Full(SHtml.selectObj((start to end).
		  toList.
		  reverse.
		  map(y => (y, y.toString)),
		  Full(is), this.set))
  }
}

class MappedGender[T <: Mapper[T]](owner: T) extends MappedEnum(owner, Genders) {
  override def defaultValue = Genders.Male
}

object Genders extends Enumeration {

  val Male = new I18NGender(1, "male")
  val Female = new I18NGender(2, "female")
<<<<<<< HEAD
  
  class I18NGender(id : Int, name: String) extends Val(id, name) {
=======

  class I18NGender(id : int, name: String) extends Val(id, name) {
>>>>>>> 7319e91f
    override def toString = {
      S.??(name)
    }
  }
}

class MappedStringIndex[T<:Mapper[T]](override val fieldOwner: T, override val maxLen: Int) extends MappedUniqueId[T](fieldOwner, maxLen) with IndexedField[String] {

  override def writePermission_? = false // not writable

  override def dbIndexed_? = true

  def defined_? = i_is_! ne null

  override def dbPrimaryKey_? = true

  override def dbDisplay_? = false

  def makeKeyJDBCFriendly(in: String) = in

  def convertKey(in: String): Can[String] = Can.legacyNullTest(in)
  def convertKey(in: Int): Can[String] = Full(in.toString)
  def convertKey(in: Long): Can[String] = Full(in.toString)
  def convertKey(in: AnyRef): Can[String] = Can.legacyNullTest(in).map(_.toString)
}


class MappedStringForeignKey[T<:Mapper[T],O<:KeyedMapper[String, O]](override val fieldOwner: T, foreign: => KeyedMetaMapper[String, O],override val maxLen: Int)
extends MappedString[T](fieldOwner, maxLen) with MappedForeignKey[String,T,O] with BaseForeignKey {
  def defined_? = i_is_! ne null

  type KeyType = String
  type KeyedForeignType = O
  type OwnerType = T

  override def jdbcFriendly(field: String) = i_is_!
  override def jdbcFriendly = i_is_!

  lazy val obj: Can[O] = if(defined_?) foreign.find(i_is_!) else Empty

  def dbKeyToTable: KeyedMetaMapper[String, O] = foreign
  def dbKeyToColumn = dbKeyToTable.primaryKeyField

  override def dbIndexed_? = true

  override def dbForeignKey_? = true


  def asSafeJs(obs: Can[KeyObfuscator]): JsExp =
    obs.map(o => JE.Str(o.obscure(dbKeyToTable, is))).openOr(JE.Str(is))

  /**
   * Called when Schemifier adds a foreign key.  Return a function that will be called when Schemifier
   * is done with the schemification.
   */
  def dbAddedForeignKey: Can[() => Unit] = Empty

  override def toString = if (defined_?) super.toString else "NULL"

  def set(v: Can[O]): T = {
    val toSet: String = v match {
      case Full(i) => i.primaryKeyField.is
      case _ => null
    }

    this(toSet)
  }

  def apply(v: O): T = this(v.primaryKeyField.is)

  def findFor(key: KeyType): List[OwnerType] = fieldOwner.getSingleton.findAll(By(this, key))

  def findFor(key: KeyedForeignType): List[OwnerType] = fieldOwner.getSingleton.findAll(By(this, key))

  /**
   * Given the driver type, return the string required to create the column in the database
   */
  override def fieldCreatorString(dbType: DriverType, colName: String): String = colName + " " + dbType.longForeignKeyColumnType

}<|MERGE_RESOLUTION|>--- conflicted
+++ resolved
@@ -55,13 +55,8 @@
 
   val Male = new I18NGender(1, "male")
   val Female = new I18NGender(2, "female")
-<<<<<<< HEAD
-  
+
   class I18NGender(id : Int, name: String) extends Val(id, name) {
-=======
-
-  class I18NGender(id : int, name: String) extends Val(id, name) {
->>>>>>> 7319e91f
     override def toString = {
       S.??(name)
     }
