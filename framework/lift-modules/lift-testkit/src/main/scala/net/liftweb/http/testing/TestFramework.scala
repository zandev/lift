--- conflicted
+++ resolved
@@ -740,15 +740,11 @@
       case g: Group => unapply(g.nodes)
       case n: Text => None
       case sn: SpecialNode => None
-<<<<<<< HEAD
       case n: NodeSeq => 
        val ns: Seq[Node] = n
        val x: Seq[Elem] = ns.flatMap(v => unapply(v))
        x.headOption
       case _ => None
-=======
-      case n: NodeSeq => n.flatMap(unapply).headOption
->>>>>>> b190a47f
     }
   }
 
