/*
 * Copyright 2010 WorldWide Conferencing, LLC
 *
 * Licensed under the Apache License, Version 2.0 (the "License");
 * you may not use this file except in compliance with the License.
 * You may obtain a copy of the License at
 *
 *     http://www.apache.org/licenses/LICENSE-2.0
 *
 * Unless required by applicable law or agreed to in writing, software
 * distributed under the License is distributed on an "AS IS" BASIS,
 * WITHOUT WARRANTIES OR CONDITIONS OF ANY KIND, either express or implied.
 * See the License for the specific language governing permissions and
 * limitations under the License.
 */
 
package net.liftweb {
package mapper {

import _root_.org.specs._
import _root_.org.specs.runner.JUnit3
import _root_.org.specs.runner.ConsoleRunner
import _root_.net.liftweb.common._
import _root_.net.liftweb.util._
import Helpers._
import _root_.net.liftweb.json._
import _root_.java.sql.{Connection, DriverManager}

import view._


class ItemsListSpecsAsTest extends JUnit3(ItemsListSpecs)
object ItemsListSpecsRunner extends ConsoleRunner(ItemsListSpecs)

object ItemsListSpecs extends Specification {

  val provider = DBProviders.H2MemoryProvider

  def init = {
    provider.setupDB
    Schemifier.schemify(true, Log.neverF _, SampleItem)
    new ItemsList[SampleItem] {
      val metaMapper = SampleItem
    }
  }

  /* FIXME: 280
  "ItemsList" should {
    "buffer items to save" in {
      val il = init
      il.add
      il.add
      il.add
      il.current.length must_== 0
      il.added.length must_== 3

      il.save
      SampleItem.count must_== 3
      il.current.length must_== 3
    }

    "correctly handle removing an unsaved item" in {
      val il = init
      il.add
      il.add
      il.add
      il.save

      il.add
      il.add
      il.add
      il.remove(il.added(1))
      il.remove(il.added(0))
      il.save
      SampleItem.count must_== 4
<<<<<<< HEAD
      il.added.length must_== 0  // BUG EXPOSED!!!
      il.removed.length must_== 0
=======
      il.added.length must_== 0
      il.removed.length must_== 0    
>>>>>>> d76b7f85
    }
  }
  */
}

class SampleItem extends LongKeyedMapper[SampleItem] with IdPK {
  def getSingleton = SampleItem
  object field extends MappedInt(this)
}

object SampleItem extends SampleItem with LongKeyedMetaMapper[SampleItem] {
  var counter = 0
  override def create = {
    val x: SampleItem = super.create
    x.field(counter)
    counter += 1
    x
  }
}



}
}
<|MERGE_RESOLUTION|>--- conflicted
+++ resolved
@@ -1,106 +1,101 @@
-/*
- * Copyright 2010 WorldWide Conferencing, LLC
- *
- * Licensed under the Apache License, Version 2.0 (the "License");
- * you may not use this file except in compliance with the License.
- * You may obtain a copy of the License at
- *
- *     http://www.apache.org/licenses/LICENSE-2.0
- *
- * Unless required by applicable law or agreed to in writing, software
- * distributed under the License is distributed on an "AS IS" BASIS,
- * WITHOUT WARRANTIES OR CONDITIONS OF ANY KIND, either express or implied.
- * See the License for the specific language governing permissions and
- * limitations under the License.
- */
- 
-package net.liftweb {
-package mapper {
-
-import _root_.org.specs._
-import _root_.org.specs.runner.JUnit3
-import _root_.org.specs.runner.ConsoleRunner
-import _root_.net.liftweb.common._
-import _root_.net.liftweb.util._
-import Helpers._
-import _root_.net.liftweb.json._
-import _root_.java.sql.{Connection, DriverManager}
-
-import view._
-
-
-class ItemsListSpecsAsTest extends JUnit3(ItemsListSpecs)
-object ItemsListSpecsRunner extends ConsoleRunner(ItemsListSpecs)
-
-object ItemsListSpecs extends Specification {
-
-  val provider = DBProviders.H2MemoryProvider
-
-  def init = {
-    provider.setupDB
-    Schemifier.schemify(true, Log.neverF _, SampleItem)
-    new ItemsList[SampleItem] {
-      val metaMapper = SampleItem
-    }
-  }
-
-  /* FIXME: 280
-  "ItemsList" should {
-    "buffer items to save" in {
-      val il = init
-      il.add
-      il.add
-      il.add
-      il.current.length must_== 0
-      il.added.length must_== 3
-
-      il.save
-      SampleItem.count must_== 3
-      il.current.length must_== 3
-    }
-
-    "correctly handle removing an unsaved item" in {
-      val il = init
-      il.add
-      il.add
-      il.add
-      il.save
-
-      il.add
-      il.add
-      il.add
-      il.remove(il.added(1))
-      il.remove(il.added(0))
-      il.save
-      SampleItem.count must_== 4
-<<<<<<< HEAD
-      il.added.length must_== 0  // BUG EXPOSED!!!
-      il.removed.length must_== 0
-=======
-      il.added.length must_== 0
-      il.removed.length must_== 0    
->>>>>>> d76b7f85
-    }
-  }
-  */
-}
-
-class SampleItem extends LongKeyedMapper[SampleItem] with IdPK {
-  def getSingleton = SampleItem
-  object field extends MappedInt(this)
-}
-
-object SampleItem extends SampleItem with LongKeyedMetaMapper[SampleItem] {
-  var counter = 0
-  override def create = {
-    val x: SampleItem = super.create
-    x.field(counter)
-    counter += 1
-    x
-  }
-}
-
-
-
-}
-}
+/*
+ * Copyright 2010 WorldWide Conferencing, LLC
+ *
+ * Licensed under the Apache License, Version 2.0 (the "License");
+ * you may not use this file except in compliance with the License.
+ * You may obtain a copy of the License at
+ *
+ *     http://www.apache.org/licenses/LICENSE-2.0
+ *
+ * Unless required by applicable law or agreed to in writing, software
+ * distributed under the License is distributed on an "AS IS" BASIS,
+ * WITHOUT WARRANTIES OR CONDITIONS OF ANY KIND, either express or implied.
+ * See the License for the specific language governing permissions and
+ * limitations under the License.
+ */
+ 
+package net.liftweb {
+package mapper {
+
+import _root_.org.specs._
+import _root_.org.specs.runner.JUnit3
+import _root_.org.specs.runner.ConsoleRunner
+import _root_.net.liftweb.common._
+import _root_.net.liftweb.util._
+import Helpers._
+import _root_.net.liftweb.json._
+import _root_.java.sql.{Connection, DriverManager}
+
+import view._
+
+
+class ItemsListSpecsAsTest extends JUnit3(ItemsListSpecs)
+object ItemsListSpecsRunner extends ConsoleRunner(ItemsListSpecs)
+
+object ItemsListSpecs extends Specification {
+
+  val provider = DBProviders.H2MemoryProvider
+
+  def init = {
+    provider.setupDB
+    Schemifier.schemify(true, Log.neverF _, SampleItem)
+    new ItemsList[SampleItem] {
+      val metaMapper = SampleItem
+    }
+  }
+
+  /* FIXME: 280
+  "ItemsList" should {
+    "buffer items to save" in {
+      val il = init
+      il.add
+      il.add
+      il.add
+      il.current.length must_== 0
+      il.added.length must_== 3
+
+      il.save
+      SampleItem.count must_== 3
+      il.current.length must_== 3
+    }
+
+    "correctly handle removing an unsaved item" in {
+      val il = init
+      il.add
+      il.add
+      il.add
+      il.save
+
+      il.add
+      il.add
+      il.add
+      il.remove(il.added(1))
+      il.remove(il.added(0))
+      il.save
+      SampleItem.count must_== 4
+      il.added.length must_== 0  // BUG EXPOSED!!!
+      il.removed.length must_== 0
+    }
+  }
+  */
+}
+
+class SampleItem extends LongKeyedMapper[SampleItem] with IdPK {
+  def getSingleton = SampleItem
+  object field extends MappedInt(this)
+}
+
+object SampleItem extends SampleItem with LongKeyedMetaMapper[SampleItem] {
+  var counter = 0
+  override def create = {
+    val x: SampleItem = super.create
+    x.field(counter)
+    counter += 1
+    x
+  }
+}
+
+
+
+}
+}