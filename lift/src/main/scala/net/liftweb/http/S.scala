--- conflicted
+++ resolved
@@ -278,13 +278,8 @@
   def ?(str: String, params: Any *): String = if (params.length == 0)
   ?(str)
   else
-<<<<<<< HEAD
-    String.format(locale, ?(str), params.flatMap{case s: AnyRef => List(s) case _ => Nil}.toArray :_*)
+  String.format(locale, ?(str), params.flatMap{case s: AnyRef => List(s) case _ => Nil}.toArray :_*)
   
-=======
-  String.format(locale, ?(str), params.flatMap{case s: AnyRef => List(s) case _ => Nil}.toArray)
-
->>>>>>> a5ec67cd
   /**
    * Get a core lift localized string or return the original string
    *
