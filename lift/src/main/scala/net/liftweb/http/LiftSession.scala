/*
 * Copyright 2007-2008 WorldWide Conferencing, LLC
 *
 * Licensed under the Apache License, Version 2.0 (the "License");
 * you may not use this file except in compliance with the License.
 * You may obtain a copy of the License at
 *
 *    http://www.apache.org/licenses/LICENSE-2.0
 *
 * Unless required by applicable law or agreed to in writing,
 * software distributed under the License is distributed on an "AS IS" BASIS,
 * WITHOUT WARRANTIES OR CONDITIONS OF ANY KIND, either express or implied.
 * See the License for the specific language governing permissions
 * and limitations under the License.
 */
package net.liftweb.http

import scala.actors.Actor
import scala.actors.Actor._
import javax.servlet.http.{HttpSessionBindingListener, HttpSessionBindingEvent, HttpSession}
import scala.collection.mutable.{HashMap, ArrayBuffer, ListBuffer}
import scala.xml.{NodeSeq, Unparsed, Text}
import net.liftweb.mapper.DB
import net.liftweb.util._
import net.liftweb.http.js.{JsCmd, AjaxInfo}
import net.liftweb.util.Helpers._
import java.lang.reflect.{Method, Modifier, InvocationTargetException}
import scala.xml.{Node, NodeSeq, Elem, MetaData, Null, UnprefixedAttribute, PrefixedAttribute, XML, Comment, Group}
import java.io.InputStream
import javax.servlet.http.{HttpSessionActivationListener, HttpSessionEvent, HttpServletRequest}
import scala.xml.transform._
import java.util.concurrent.TimeUnit

object LiftSession {

  def createSession(session: HttpSession,  contextPath: String) = (new LiftSession(contextPath, session.getId, session))

  var creator = createSession _

  def apply(session: HttpSession, contextPath: String) =
  creator(session, contextPath)


  var onSessionActivate: List[LiftSession => Unit] = Nil
  var onSessionPassivate: List[LiftSession => Unit] = Nil
  var onSetupSession: List[LiftSession => Unit] = Nil
  var onAboutToShutdownSession: List[LiftSession => Unit] = Nil
  var onShutdownSession: List[LiftSession => Unit] = Nil
  var onBeginServicing: List[(LiftSession, RequestState) => Unit] = Nil
  var onEndServicing: List[(LiftSession, RequestState, Can[ConvertableResponse]) => Unit] = Nil
}


private[http] case class AddSession(session: LiftSession)
private[http] case class RemoveSession(sessionId: String)
case class SessionWatcherInfo(sessions: Map[String, LiftSession])

@serializable
case class SessionToServletBridge(uniqueId: String) extends HttpSessionBindingListener with HttpSessionActivationListener {
  def sessionDidActivate(se: HttpSessionEvent) = {
    SessionMaster.getSession(uniqueId).foreach(ls =>
      LiftSession.onSessionActivate.foreach(_(ls)))
  }

  def sessionWillPassivate(se: HttpSessionEvent) = {
    SessionMaster.getSession(uniqueId).foreach(ls =>
      LiftSession.onSessionPassivate.foreach(_(ls)))
  }

  def valueBound(event: HttpSessionBindingEvent) {

  }


  /**
   * When the session is unbound the the HTTP session, stop us
   */
  def valueUnbound(event: HttpSessionBindingEvent) {
    SessionMaster ! RemoveSession(uniqueId)

  }

}

/**
 * Manages LiftSessions because the servlet container is less than optimal at
 * timing sessions out.
 */
object SessionMaster extends Actor {
  private case class LookupSession(uniqueId: String, when: Long)

  private var sessions: Map[String, LiftSession] = Map.empty
  private object CheckAndPurge

  def getSession(id: String): Can[LiftSession] = {
    val when = CometActor.next
    this ! LookupSession(id, when)
    def looper: Can[LiftSession] =
    self.receiveWithin(100) {
      case (respWhen, _) if respWhen != when => looper
      case (respWhen, Full(ls: LiftSession)) => Full(ls)
      case _ => Empty
    }

    looper
  }

  /**
   * Put an Actor in this list and the Actor will receive a message
   * every 10 seconds with the current list of sessions:
   * SessionWatcherInfo
   */
  var sessionWatchers: List[Actor] = Nil

  def getSession(httpSession: HttpSession): Can[LiftSession] =
  getSession(httpSession.getId())

  def getSession(req: HttpServletRequest): Can[LiftSession] =
  getSession(req.getSession)

  def addSession(liftSession: LiftSession) {
    this ! AddSession(liftSession)
  }

  private val LiftMagicID = "$lift_magic_session_thingy$"

  def act = {
    doPing()
    link(ActorWatcher)
    loop {
      react {
        case AddSession(session) =>
          try {
            if (!sessions.contains(session.uniqueId)) {
              sessions = sessions + (session.uniqueId -> session)
              session.startSession()
              val b = SessionToServletBridge(session.uniqueId)
              session.httpSession.setAttribute(LiftMagicID, b)
            }
          } catch {
            case e => Log.error("Problem adding session", e)
          }

        case RemoveSession(sessionId) =>
          sessions.get(sessionId).foreach{s =>
            try {
              s.doShutDown
              try {
                s.httpSession.removeAttribute(LiftMagicID)
              } catch {
                case e => // ignore... sometimes you can't do this and it's okay
              }
            } catch {
              case e => Log.error("Failure in remove session", e)

            } finally {
              sessions = sessions - sessionId
            }
          }

        case LookupSession(id, when) =>
          reply( (when, Can(sessions.get(id))) )

        case CheckAndPurge =>
          val now = millis
          for ((id, session) <- sessions.elements) {
            if (now - session.lastServiceTime > session.inactivityLength) {
              Log.info(" Session "+id+" expired")
              this ! RemoveSession(id)
            }
          }
          sessionWatchers.foreach(_ ! SessionWatcherInfo(sessions))
          doPing()
      }
    }
  }

  this.start

  private def doPing() {
    try {
      ActorPing schedule(this, CheckAndPurge, 10 seconds)
    } catch {
      case e => Log.error("Couldn't start SessionMaster ping", e)
    }
  }


}

@serializable
class LiftSession(val contextPath: String, val uniqueId: String, val httpSession: HttpSession) {
  import TemplateFinder._

  private var running_? = false

  private var messageCallback: HashMap[String, S.AFuncHolder] = new HashMap

  private[http] var notices: Seq[(NoticeType.Value, NodeSeq, Can[String])] = Nil

  private var asyncComponents = new HashMap[(Can[String], Can[String]), CometActor]()

  private var asyncById = new HashMap[String, CometActor]()

  private var myVariables: Map[String, Any] = Map.empty
  
  private var onSessionEnd: List[LiftSession => Unit] = Nil

  @volatile
  private[http] var lastServiceTime = millis

  @volatile
  private[http] var inactivityLength = 180000L

  private [http] var highLevelSessionDispatcher = new HashMap[String, LiftRules.DispatchPf]()
  private [http] var sessionTemplater = new HashMap[String, LiftRules.TemplatePf]()
  private [http] var sessionRewriter = new HashMap[String, LiftRules.RewritePf]()

  private[http] def startSession(): Unit = {
    running_? = true
    inactivityLength = httpSession.getMaxInactiveInterval.toLong * 1000L
    lastServiceTime = millis
    LiftSession.onSetupSession.foreach(_(this))
  }

  private var cometList: List[Actor] = Nil

  private[http] def breakOutComet(): Unit = synchronized {
    cometList.foreach(_ ! BreakOut)
  }

  private[http] def enterComet(what: Actor): Unit = synchronized {
    cometList = what :: cometList
  }

  private[http] def exitComet(what: Actor): Unit = synchronized {
    cometList = cometList.remove(_ eq what)
  }

  private case class RunnerHolder(name: String, func: S.AFuncHolder, owner: Can[String])

  def runParams(state: RequestState): List[Any] = {
    val toRun = synchronized {
      // get all the commands, sorted by owner,
      (state.uploadedFiles.map(_.name) ::: state.paramNames).filter(n => messageCallback.contains(n)).
      map{n => val mcb = messageCallback(n);  RunnerHolder(n, mcb, mcb.owner)}.
      sort{
        case ( RunnerHolder(_, _, Full(a)), RunnerHolder(_, _, Full(b))) if a < b => true
        case (RunnerHolder(_, _, Full(a)), RunnerHolder(_, _, Full(b))) if a > b => false
        case (RunnerHolder(an, _, Full(a)), RunnerHolder(bn, _, Full(b))) if a == b => an < bn
        case (RunnerHolder(_,_, Full(_)), _) => false
        case (_, RunnerHolder(_, _, Full(_))) => true
        case (RunnerHolder(a, _, _), RunnerHolder(b, _, _)) => a < b
      }
    }

    def buildFunc(i: RunnerHolder): () => Any = i.func match {
      case bfh: S.BinFuncHolder => () => state.uploadedFiles.filter(_.name == i.name).map(v => bfh(v))
      case normal => () => normal(state.params.getOrElse(i.name, state.uploadedFiles.filter(_.name == i.name).map(_.fileName)))
    }

    val ret = toRun.map(_.owner).removeDuplicates.flatMap{w =>
      val f = toRun.filter(_.owner == w);
      w match {
        // if it's going to a CometActor, batch up the commands
        case Full(id) =>

          asyncById.get(id).toList.flatMap(a => a !? ActionMessageSet(f.map(i => buildFunc(i)), state) match {case Some(li: List[_]) => li case li: List[_] => li case other => Nil})
        case _ => f.map(i => buildFunc(i).apply())
      }
    }

    ret
  }

  private[http] def updateFunctionMap(funcs: Map[String, S.AFuncHolder]): Unit = synchronized {
    funcs.foreach(mi => messageCallback(mi._1) = mi._2)
  }

  def updateFunctionMap(funcs: Map[String, S.AFuncHolder], uniqueId: String, when: Long): Unit = synchronized {
    funcs.foreach{case (name, func) => messageCallback(name) = func.duplicate(uniqueId)}
  }

  /**
   * Called just before the session exits.  If there's clean-up work, override this method
   */
  def cleanUpSession() {

  }
  
  def addSessionCleanup(f: LiftSession => Unit): Unit = synchronized {
    onSessionEnd = f :: onSessionEnd
  }

  private[http] def doShutDown() {
    try {
      if (running_?) this.shutDown()
    } finally {
      Actor.clearSelf
      DB.clearThread
    }
  }

  private def shutDown() = synchronized {
    onSessionEnd.foreach(_(this))
    
    LiftSession.onAboutToShutdownSession.foreach(_(this))
    SessionMaster ! RemoveSession(this.uniqueId)

    // Log.debug("Shutting down session")
    running_? = false
    asyncComponents.foreach{case (_, comp) => comp ! ShutDown}
    cleanUpSession()
    LiftSession.onShutdownSession.foreach(_(this))
  }

  private[http] def processRequest(request: RequestState): Can[ConvertableResponse] = {
   S.oldNotices(notices)
      LiftSession.onBeginServicing.foreach(f => tryo(f(this, request)))
      val ret = try {
        val sessionDispatch = S.highLevelSessionDispatcher
        val toMatch = RequestMatcher(request, Full(this))
        if (sessionDispatch.isDefinedAt(toMatch)) {
          runParams(request)
          try {
            sessionDispatch(toMatch)(request) match {
              case Full(r) => Full(checkRedirect(r))
              case _ => LiftRules.notFoundOrIgnore(request, Full(this))
            }
          } finally {
            notices = S.getNotices
          }
        } else {
          runParams(request)

          def idAndWhen(in: Node): Can[(String, String)] =
          ((in \ "@id").toList, in.attributes.filter{case p: PrefixedAttribute => (p.pre == "lift" && p.key == "when") case _ => false}.toList) match {
            case (x :: _, y :: _) => Full((x.text,y.value.text))
            case _ => Empty
          }

          // Process but make sure we're okay, sitemap wise
          val response: Can[ConvertableResponse] = request.testLocation match {
            case (true, _) => (findVisibleTemplate(request.path, request).map(xml => processSurroundAndInclude(request.uri+" -> "+request.path, xml)) match {
                  case Full(rawXml: NodeSeq) => {
                      val xml = HeadHelper.mergeToHtmlHead(rawXml)
                      val realXml = allElems(xml, !_.attributes.filter{case p: PrefixedAttribute => (p.pre == "lift" && p.key == "when") case _ => false}.toList.isEmpty) match {
                        case Nil => xml
                        case xs => val comets: List[(String, String)] = xs.flatMap(x => idAndWhen(x))
                          val cometVar = "var lift_toWatch = "+comets.map{case (a,b) => ""+a+": '"+b+"'"}.mkString("{", " , ", "}")+";"
                          val hasJQuery: Boolean = !(xml \\ "script").toList.filter(s => (s \ "@src").toList.map(_.text).mkString("").toLowerCase.indexOf("jquery") >= 0).isEmpty

                          val xform = new RuleTransformer(new AddScriptToBody(cometVar) :: (if (!hasJQuery) List(new AddScriptTag) else Nil) :_*)
                          xform.transform(xml)
                      }

                      this.synchronized {
                        S.functionMap.foreach(mi => messageCallback(mi._1) = mi._2)
                      }
                      notices = Nil // S.getNotices
                      Full(LiftRules.convertResponse((realXml,
                                                      S.getHeaders(LiftRules.defaultHeaders((realXml, request))),
                                                      S.responseCookies,
                                                      request)))
                    }
                  case _ => if (LiftRules.passNotFoundToChain) Empty else Full(request.createNotFound)
                })
            case (false, Empty) => if (LiftRules.passNotFoundToChain) Empty else Full(request.createNotFound)
            case (false, msg) => msg
          }

          // Before returning the response check for redirect and set the appropriate state.
          response.map(checkRedirect)
        }
      } catch {
        case ite: java.lang.reflect.InvocationTargetException if (ite.getCause.isInstanceOf[ResponseShortcutException]) =>
          Full(handleRedirect(ite.getCause.asInstanceOf[ResponseShortcutException], request))

        case rd: net.liftweb.http.ResponseShortcutException => Full(handleRedirect(rd, request))

        case e  => Full(LiftRules.logAndReturnExceptionToBrowser(request, e))

      }

      LiftSession.onEndServicing.foreach(f => tryo(f(this, request, ret)))
      ret
  }

  private def handleRedirect(re: ResponseShortcutException, request: RequestState): ConvertableResponse = {
    if (re.doNotices) notices = S.getNotices

    re.response
  }

  /**
   * Set a session-local variable to a value
   *
   * @param name -- the name of the variable
   * @param value -- the value of the variable
   */
  private [liftweb] def set[T](name: String, value: T): Unit = synchronized {
    myVariables = myVariables + (name -> value)
  }

  /**
   * Gets the named variable if it exists
   *
   * @param name -- the name of the session-local variable to get
   *
   * @return Full(value) if found, Empty otherwise
   */
  private [liftweb] def get[T](name: String): Can[T] = synchronized {
    myVariables.get(name) match {
      case Some(v: T) => Full(v)
      case _ => Empty
    }
  }


  /**
   * Gets the named variable if it exists
   *
   * @param name -- the name of the session-local variable to get
   * @param clz -- the class of the return type
   *
   * @return Full(value) if found, Empty otherwise
   */
  private [liftweb] def get[T](name: String, clz: Class[T]): Can[T] = synchronized {
    myVariables.get(name) match {
      case Some(v) => Full(v) isA clz
      case _ => Empty
    }
  }

  /**
   * Unset the named variable
   *
   * @param name the variable to unset
   */
  private [liftweb] def unset(name: String): Unit = synchronized {
    myVariables -= name
  }

  private[http] def attachRedirectFunc(uri: String, f : Can[() => Unit]) = {
    f map { fnc =>
      val func: String = LiftSession.this.synchronized {
        val funcName = "fn"+randomString(20)
        messageCallback(funcName) = S.NFuncHolder(() => {
            try {
              fnc()
            } finally {
              LiftSession.this.synchronized {
                messageCallback -= funcName
              }
            }
          })
        funcName
      }
      val sep = uri contains("?") match {case true => "&" case _ => "?"}
      uri + sep + func +"=_"
    } openOr uri

  }

  private[http] def checkRedirect(resp: ConvertableResponse): ConvertableResponse = resp match {
    case RedirectWithState(uri, state, cookies @ _*) =>
      state.msgs.foreach(m => S.message(m._1, m._2))
      notices = S.getNotices
      RedirectResponse(attachRedirectFunc(uri, state.func), cookies:_*)
    case _ => resp
  }


  private def allElems(in: NodeSeq, f: Elem => Boolean): List[Elem] = {
    val lb = new ListBuffer[Elem]

    def appendAll(in: NodeSeq, lb: ListBuffer[Elem]) {
      in.foreach{
        case Group(ns) => appendAll(ns, lb)
        case e: Elem if f(e) => lb += e; appendAll(e.child, lb)
        case e: Elem => appendAll(e.child, lb)
        case _ =>
      }
    }
    appendAll(in, lb)

    lb.toList
  }

  private def findVisibleTemplate(path: ParsePath, session: RequestState) : Can[NodeSeq] = {
    val toMatch = RequestMatcher(session, Full(this))
    val templ = LiftRules.templateTable(session.request)
    (if (templ.isDefinedAt(toMatch)) templ(toMatch)() else Empty) or {
      val tpath = path.partPath
      val splits = tpath.toList.filter {a => !a.startsWith("_") && !a.startsWith(".") && a.toLowerCase.indexOf("-hidden") == -1} match {
        case s @ _ if (!s.isEmpty) => s
        case _ => List("index")
      }
      findAnyTemplate(splits)
    }
  }

  private def findTemplate(name: String) : Can[NodeSeq] = {
    val splits = (if (name.startsWith("/")) name else "/"+name).split("/").toList.drop(1) match {
      case Nil => List("index")
      case s => s
    }

    findAnyTemplate(splits) or findAnyTemplate("templates-hidden" :: splits)
  }

  def couldBeHtml(in : List[(String, String)]) : Boolean = {
    in match {
      case null | Nil => true
      case _ => in.ciGet("Content-Type").map(_.toLowerCase.contains("html")) openOr true
    }
  }


  private def findAndEmbed(templateName: Can[Seq[Node]], kids : NodeSeq) : NodeSeq = {
    templateName match {
      case Full(tn) => {
          findTemplate(tn.text) match {
            case Full(s) => processSurroundAndInclude(tn.text, s)
            case _ => Comment("FIX"+"ME Unable to find template named "+tn.text) ++ kids
          }
        }
      case _ => Comment("FIX"+"ME No named specified for embedding") ++ kids
    }
  }

  private def findSnippetClass[C <: AnyRef](name: String, bound: Class[C]): Can[Class[C]] = {
    if (name == null) Empty
    else findClass(name, LiftRules.buildPackage("snippet") ::: ("lift.app.snippet" :: "net.liftweb.builtin.snippet" :: Nil), bound)
  }

  private def findAttributeSnippet(name: String, rest: MetaData): MetaData = {
    val (cls, method) = splitColonPair(name, null, "render")
    findSnippetClass(cls, classOf[AnyRef]).flatMap(clz => instantiate(clz).flatMap(inst => tryo(invokeMethod(clz, inst, method) match {
            case Full(md: MetaData) => Full(md.copy(rest))
            case _ => Empty
          }).flatMap(s => s))).openOr(rest)
  }


  private def processAttributes(in: MetaData) : MetaData = {
    in match {
      case Null => Null
      case mine: PrefixedAttribute if (mine.pre == "lift") => {
          mine.key match {
            case "snippet" => findAttributeSnippet(mine.value.text, processAttributes(in.next))
            case _ => mine.copy(processAttributes(in.next))
          }
        }
      case notMine => notMine.copy(processAttributes(in.next))
    }
  }


  private def findSnippetInstance(cls: String): Can[AnyRef] =
  S.snippetForClass(cls) or
  (findSnippetClass(cls, classOf[AnyRef]).flatMap(c => instantiate(c)) match {
      case Full(inst: StatefulSnippet) =>
        inst.snippetName = cls; S.setSnippetForClass(cls, inst); Full(inst)
      case Full(ret) => Full(ret)
      case _ => Empty
    })


  private def processSnippet(page: String, snippetName: Can[String], attrs: MetaData, kids: NodeSeq): NodeSeq = {
    val isForm = !attrs.get("form").toList.isEmpty
    val ret = snippetName.map(snippet =>
      S.locateSnippet(snippet).map(_(kids)) openOr {
        val (cls, method) = splitColonPair(snippet, null, "render")
        findSnippetInstance(cls) match {

          case Full(inst: StatefulSnippet) =>
            if (inst.dispatch.isDefinedAt(method))
            (if (isForm) SHtml.hidden(inst.registerThisSnippet) else Text("")) ++
            inst.dispatch(method)(kids)
            else {LiftRules.snippetFailedFunc.foreach(_(LiftRules.SnippetFailure(page, snippetName,
                                                                                 LiftRules.SnippetFailures.StatefulDispatchNotMatched))); kids}

          case Full(inst) => {
              val ar: Array[Object] = List(Group(kids)).toArray
              ((invokeMethod(inst.getClass, inst, method, ar)) or invokeMethod(inst.getClass, inst, method)) match {
                case Full(md: NodeSeq) => md
                case it => LiftRules.snippetFailedFunc.foreach(_(LiftRules.SnippetFailure(page, snippetName,
                                                                                          LiftRules.SnippetFailures.MethodNotFound))); kids
              }
            }
          case _ => LiftRules.snippetFailedFunc.foreach(_(LiftRules.SnippetFailure(page, snippetName,
                                                                                   LiftRules.SnippetFailures.ClassNotFound))); kids
        }
      }).openOr{
      LiftRules.snippetFailedFunc.foreach(_(LiftRules.SnippetFailure(page, snippetName,
                                                                     LiftRules.SnippetFailures.NoNameSpecified)))
      Comment("FIX"+"ME -- no type defined for snippet")
      kids
    }

    def checkMultiPart(in: MetaData): MetaData = in.filter(_.key == "multipart").toList match {
      case Nil => Null
      case x => new UnprefixedAttribute("enctype", Text("multipart/form-data"), Null)
    }

    def checkAttr(attr_name: String, in: MetaData): MetaData =
    in.filter(_.key == attr_name).toList match {
      case Nil => Null
      case x => new UnprefixedAttribute(attr_name, Text(x.first.value.text),
                                        Null)
    }

    attrs.get("form").map(ft => (
        (<form action={S.uri} method={ft.text}>{ret}</form> %
         checkMultiPart(attrs)) %
        checkAttr("class", attrs)) % checkAttr("id",attrs) ) getOrElse ret


    attrs.get("form").map(ft => <form action={S.uri} method={ft.text}>{ret}</form> % checkMultiPart(attrs)) getOrElse ret
  }


  def fixHtml(in: NodeSeq): NodeSeq = RequestState.fixHtml(contextPath, in)


  /**
   * The partial function that defines how lift tags are processed for this session.  Initially composed
   * of LiftRules.liftTagProcessing orElse the default lift tag processing.  If you need to change the
   * way a particular session handles lift tags, alter this partial function.
   */
  var liftTagProcessing: LiftRules.LiftTagPF = _

  /**
   * The basic partial function that does lift tag processing
   */
  private def _defaultLiftTagProcessing: LiftRules.LiftTagPF = {
    case ("snippet", elm, metaData, kids, page) =>
      metaData.get("type") match {
        case Some(tn) => liftTagProcessing((tn.text, elm, metaData, kids, page))
        case _ => processSnippet(page, Empty , elm.attributes, elm.child)
      }
    case ("surround", elm, _, _, page) => processSurroundElement(page, elm)
    case ("embed", _, metaData, kids, page) => findAndEmbed(Can(metaData.get("what")), kids)
    case ("ignore", _, _, _, _) => Text("")
    case ("comet", _, metaData, kids, _) => executeComet(Can(metaData.get("type").map(_.text.trim)), Can(metaData.get("name").map(_.text.trim)), kids, metaData)
    case ("children", _, _, kids, _) => kids
    case ("a", elm, metaData, kids, _) => Elem(null, "a", addAjaxHREF(metaData), elm.scope, kids :_*)
    case ("form", elm, metaData, kids, _) => Elem(null, "form", addAjaxForm(metaData), elm.scope, kids : _*)
    case ("loc", elm, metaData, kids, _) => metaData.get("locid") match {case Some(id) => S.loc(id.text, kids) case _ => S.loc(kids.text, kids)}
    case (snippetInfo, elm, metaData, kids, page) => processSnippet(page, Full(snippetInfo) , metaData, kids)
  }

  liftTagProcessing = LiftRules.liftTagProcessing orElse _defaultLiftTagProcessing

  def processSurroundAndInclude(page: String, in: NodeSeq): NodeSeq = {
    in.flatMap{
      v =>
      v match {
        case Group(nodes) => Group(processSurroundAndInclude(page, nodes))
        case elm: Elem if elm.prefix == "lift" || elm.prefix == "l" => S.setVars(elm.attributes)(processSurroundAndInclude(page, liftTagProcessing(elm.label, elm, elm.attributes, elm.child, page)))
        case elm: Elem => Elem(v.prefix, v.label, processAttributes(v.attributes), v.scope, processSurroundAndInclude(page, v.child) : _*)
        case _ => v
      }
    }
  }

  private def executeComet(theType: Can[String], name: Can[String], kids: NodeSeq, attr: MetaData): NodeSeq = {
    try {
      findComet(theType, name, kids, Map.empty ++
                attr.flatMap{
          case u: UnprefixedAttribute => List((u.key, u.value.text))
          case u: PrefixedAttribute => List((u.pre+":"+u.key, u.value.text))
          case _ => Nil}.toList).
      map(c =>
        (c !? (26600, AskRender)) match {
          case Some(AnswerRender(response, _, when, _)) if c.hasOuter =>
            <span id={c.uniqueId+"_outer"}>{c.buildSpan(when, response.inSpan)}{response.outSpan}</span>

          case Some(AnswerRender(response, _, when, _)) =>
            c.buildSpan(when, response.inSpan)

          case _ => <span id={c.uniqueId} lift:when="0">{Comment("FIX"+"ME comet type "+theType+" name "+name+" timeout") ++ kids}</span>
        }) openOr Comment("FIX"+"ME - comet type: "+theType+" name: "+name+" Not Found ") ++ kids
    } catch {
      case e => Log.error("Failed to find a comet actor", e); kids
    }
  }

  def findComet(theType: String): List[CometActor] = synchronized {
    asyncComponents.elements.filter{case ((Full(name), _), _) => name == theType case _ => false}.toList.map{case (_, value) => value}
  }

  private def findComet(theType: Can[String], name: Can[String], defaultXml: NodeSeq, attributes: Map[String, String]): Can[CometActor] = {
    val what = (theType, name)
    Can(asyncComponents.get(what)).or( {
        theType.flatMap{
          tpe =>
          val ret = findCometByType(tpe, name, defaultXml, attributes)
          ret.foreach(r =>
            synchronized {
              asyncComponents(what) = r
              asyncById(r.uniqueId) = r
            })
          ret
        }
      })
  }

  def getAsyncComponent(id: String): Can[CometActor] = synchronized(asyncById.get(id))

  def addCometActor(act: CometActor): Unit = synchronized {
    asyncById(act.uniqueId) = act
  }

  def removeCometActor(act: CometActor): Unit = synchronized {
    asyncById -= act.uniqueId
    messageCallback -= act.jsonCall.funcId

    // FIXME remove all the stuff from the function table related to this item

  }

  private def findCometByType(contType: String, name: Can[String], defaultXml: NodeSeq, attributes: Map[String, String]): Can[CometActor] = {
    findClass(contType, LiftRules.buildPackage("comet") ::: ("lift.app.comet" :: Nil), classOf[CometActor]).flatMap{
      cls =>
      tryo((e: Throwable) => e match {case e: java.lang.NoSuchMethodException => ()
          case e => Log.info("Comet find by type Failed to instantiate "+cls.getName, e)}) {
        val constr = cls.getConstructor(Array(classOf[CometActorInitInfo]))
        val ret = constr.newInstance(Array(CometActorInitInfo(this, name, defaultXml, attributes))).asInstanceOf[CometActor];
        ret.start
        // ret.link(this)
        ret ! PerformSetupComet
        ret.asInstanceOf[CometActor]
      }  or tryo((e: Throwable) => Log.info("Comet find by type Failed to instantiate "+cls.getName, e)) {
        val constr = cls.getConstructor(Array(this.getClass , classOf[Can[String]], classOf[NodeSeq], classOf[Map[String, String]]))
        val ret = constr.newInstance(Array(this, name, defaultXml, attributes)).asInstanceOf[CometActor];
        ret.start
        // ret.link(this)
        ret ! PerformSetupComet
        ret.asInstanceOf[CometActor]
      }
    }
  }



  private def addAjaxHREF(attr: MetaData): MetaData = {
    val ajax = LiftRules.jsArtifacts.ajax(AjaxInfo("'"+attr("key")+"=true'"))
    new UnprefixedAttribute("onclick", Text(ajax), new UnprefixedAttribute("href", Text("javascript://"), attr.filter(a => a.key != "onclick" && a.key != "href")))
  }

  private def addAjaxForm(attr: MetaData): MetaData = {
    val id = "F"+randomString(15)
    val pre = attr.filter(_.key == "onsubmit").toList match {
      case Nil => ""
      case x :: xs => x.value.text +";"
    }
    val ajax = LiftRules.jsArtifacts.ajax(AjaxInfo(LiftRules.jsArtifacts.serialize(id).toJsCmd)) + pre + " return false;"

    new UnprefixedAttribute("id", Text(id), new UnprefixedAttribute("action", Text("#"), new UnprefixedAttribute("onsubmit", Text(ajax), attr.filter(a => a.key != "id" && a.key != "onsubmit" && a.key != "action"))))
  }


  /** Split seq into two seqs: first matches p, second matches !p */
  private def filter2[A](c: Seq[A])(p: A => Boolean): (Seq[A], Seq[A]) = {
    val bufs = (new ArrayBuffer[A], new ArrayBuffer[A])
    val i = c.elements
    while (i.hasNext) {
      val x = i.next
      if (p(x)) bufs._1 += x
      else bufs._2 += x
    }
    bufs
  }

  private def processSurroundElement(page: String, in: Elem): NodeSeq = {
    val attr = in.attributes
    val kids = in.child

    val (otherKids, paramElements) = filter2(kids) {
      case Elem("lift", "with-param", _, _, _) => false
      case _ => true
    }

    val params = paramElements.flatMap {
      case Elem("lift", "with-param", attr @ _, _, kids @ _*) =>
        val valueOption: Option[Seq[Node]] = attr.get("name")
        val option: Option[(String, NodeSeq)] = valueOption.map((v: Seq[Node]) => (v.text, processSurroundAndInclude(page, kids)))
        option
    }

    val mainParam = (attr.get("at").map(_.text: String).getOrElse("main"),
                     processSurroundAndInclude(page, otherKids))
    val paramsMap = collection.immutable.Map(params: _*) + mainParam
    findAndMerge(attr.get("with"), paramsMap)
  }

  private def findAndMerge(templateName: Can[Seq[Node]], atWhat: Map[String, NodeSeq]): NodeSeq = {
    val name = templateName.map(s => if (s.text.startsWith("/")) s.text else "/"+ s.text).openOr("/templates-hidden/default")

    findTemplate(name).map(s => processBind(s, atWhat)).
    openOr(atWhat.values.flatMap(_.elements).toList)
  }

  class AddScriptTag extends RewriteRule {
    override def transform(n: Node) = n match {
      case Elem(null, "head", attr @ _, scope @ _, kids @ _*) =>
        Elem(null, "head", attr,  scope, (kids ++ <script src="/classpath/jquery.js" type="text/javascript"/>) :_*)
      case _ => n
    }
  }

  /**
   * Add comet script juste before the &lt;/body> tag.
   * Instance of the class can't be reused, because it does the transformation once,
   * to avoid several transformation when there is several body tag into html.
   */
  class AddScriptToBody(val cometVar: String) extends RewriteRule {
    var done = false
    override def transform(n: Node) = n match {
      case Elem(null, "body", attr @ _, scope @ _, kids @ _*) if !done =>
<<<<<<< HEAD
      done = true
      Elem(null, "body", attr,  scope, (kids ++ <span id="lift_bind"/><script>{
      Unparsed("""
=======
        done = true
        Elem(null, "body", attr,  scope, (kids ++ <span id="lift_bind"/><script>
                                          // {
                                          Unparsed("""<![CDATA[
>>>>>>> 32cdc56e
      """+cometVar+"""
      function lift_handlerSuccessFunc() {setTimeout("lift_cometEntry();",100);}
      function lift_handlerFailureFunc() {setTimeout("lift_cometEntry();",10000);}
      function lift_cometEntry() {""" + LiftRules.jsArtifacts.comet(AjaxInfo("lift_toWatch", 
                                                                             "POST", 
                                                                             140000, 
                                                                             false, 
                                                                             "script",
                                                                             Full("lift_handlerSuccessFunc"),
                                                                             Full("lift_handlerFailureFunc"))) + " } " +
                  LiftRules.jsArtifacts.onLoad(new JsCmd() {
                                                 def toJsCmd = "lift_handlerSuccessFunc()"
                                               }).toJsCmd
       )}</script>) :_*)

      case _ => n
    }
  }
}

abstract class SessionMessage


/**
 * The response from a page saying that it's been rendered
 */
case object ShutDown

case class AnswerHolder(what: ConvertableResponse)

/**
 * If a class is to be used as a lift view (rendering from code rather than a static template)
 * and the method names are to be used as "actions", the view must be marked as "InsecureLiftView"
 * because there exists the ability to execute arbitrary methods based on wire content
 */
trait InsecureLiftView

/**
 *  The preferred way to do lift views... implement a partial function that dispatches
 * the incoming request to an appropriate method
 */
trait LiftView {
  implicit def nsToCns(in: NodeSeq): Can[NodeSeq] = Can.legacyNullTest(in)
  def dispatch_& : PartialFunction[String, () => Can[NodeSeq]]
}

object TemplateFinder {
  private val suffixes = List("", "html", "xhtml", "htm")

  /**
   * Given a list of paths (e.g. List("foo", "index")),
   * find the template.
   * @param places - the path to look in
   *
   * @return the template if it can be found
   */
  def findAnyTemplate(places : List[String]): Can[NodeSeq] = {
    val pls = places.mkString("/","/", "")
    val toTry = for (s <- suffixes; p <- locales) yield pls + p + (if (s.length > 0) "." + s else "")

    first(toTry)(v => LiftRules.finder(v).flatMap(fc => PCDataXmlParser(fc))) or lookForClasses(places)
  }

  private def locales: List[String] = {
    val locale = S.locale
    "_"+locale.toString :: "_"+locale.getLanguage :: "" :: Nil
  }


  private def lookForClasses(places : List[String]): Can[NodeSeq] = {
    val (controller, action) = places match {
      case ctl :: act :: _ => (ctl, act)
      case ctl :: _ => (ctl, "index")
      case Nil => ("default_template", "index")
    }
    val trans = List[String => String](n => n, n => camelCase(n))
    val toTry = trans.flatMap(f => (LiftRules.buildPackage("view") ::: ("lift.app.view" :: Nil)).map(_ + "."+f(controller)))

    first(toTry) {
      clsName =>
      try {
        tryo(List(classOf[ClassNotFoundException]), Empty) (Class.forName(clsName).asInstanceOf[Class[AnyRef]]).flatMap{
          c =>
          (c.newInstance match {
              case inst: InsecureLiftView => c.getMethod(action, null).invoke(inst, null)
              case inst: LiftView if inst.dispatch_&.isDefinedAt(action) => inst.dispatch_&(action)()
              case _ => Empty
            }) match {
            case null | Empty | None => Empty
            case n: Group => Full(n)
            case n: Elem => Full(n)
            case s: NodeSeq => Full(s)
            case Some(n: Group) => Full(n)
            case Some(n: Elem) => Full(n)
            case Some(n: NodeSeq) => Full(n)
            case Some(SafeNodeSeq(n)) => Full(n)
            case Full(n: Group) => Full(n)
            case Full(n: Elem) => Full(n)
            case Full(n: NodeSeq) => Full(n)
            case Full(SafeNodeSeq(n)) => Full(n)
            case _ => Empty
          }
        }
      } catch {
        case ite: java.lang.reflect.InvocationTargetException if (ite.getCause.isInstanceOf[ResponseShortcutException]) => throw ite.getCause
        case re: ResponseShortcutException => throw re
        case _ => Empty
      }
    }
  }
}
<|MERGE_RESOLUTION|>--- conflicted
+++ resolved
@@ -820,16 +820,9 @@
     var done = false
     override def transform(n: Node) = n match {
       case Elem(null, "body", attr @ _, scope @ _, kids @ _*) if !done =>
-<<<<<<< HEAD
       done = true
       Elem(null, "body", attr,  scope, (kids ++ <span id="lift_bind"/><script>{
       Unparsed("""
-=======
-        done = true
-        Elem(null, "body", attr,  scope, (kids ++ <span id="lift_bind"/><script>
-                                          // {
-                                          Unparsed("""<![CDATA[
->>>>>>> 32cdc56e
       """+cometVar+"""
       function lift_handlerSuccessFunc() {setTimeout("lift_cometEntry();",100);}
       function lift_handlerFailureFunc() {setTimeout("lift_cometEntry();",10000);}
