<?xml version="1.0" encoding="UTF-8"?>

<!--
  ~ Copyright 2006-2009 WorldWide Conferencing, LLC
  ~
  ~ Licensed under the Apache License, Version 2.0 (the "License");
  ~ you may not use this file except in compliance with the License.
  ~ You may obtain a copy of the License at
  ~
  ~ http://www.apache.org/licenses/LICENSE-2.0
  ~
  ~ Unless required by applicable law or agreed to in writing, software
  ~ distributed under the License is distributed on an "AS IS" BASIS,
  ~ WITHOUT WARRANTIES OR CONDITIONS OF ANY KIND, either express or implied.
  ~ See the License for the specific language governing permissions and
  ~ limitations under the License.
  -->

<project xmlns="http://maven.apache.org/POM/4.0.0"
         xmlns:xsi="http://www.w3.org/2001/XMLSchema-instance"
         xsi:schemaLocation="http://maven.apache.org/POM/4.0.0
                             http://maven.apache.org/xsd/maven-4.0.0.xsd">
  <modelVersion>4.0.0</modelVersion>

  <!--
  Shared parent. Define the settings common to all projects at Lift.

  This includes a standard release profile that all projects can use.
  If the profile is not appropriate for your project, define your own release profile
  and change the release plugin configuration parameter <arguments> </arguments> to
  activate your profile instead of the "release" profile.

  Dependencies and plugins are also pre-configured with standard settings,
  these may be overridden by individual projects as well.
  -->

  <!--
    ~ The Basics
  -->
  <groupId>net.liftweb</groupId>
  <artifactId>lift</artifactId>
  <version>1.1-SNAPSHOT</version>
  <packaging>pom</packaging>

  <properties>
    <!-- Common plugin settings -->
    <project.build.sourceEncoding>UTF-8</project.build.sourceEncoding>
    <maven.compiler.source>1.5</maven.compiler.source>
    <maven.compiler.target>${maven.compiler.source}</maven.compiler.target>
    <!-- Necessary until we move to maven-compiler-plugin-2.1 (MCOMPILER-70) -->
    <maven.compiler.encoding>${project.build.sourceEncoding}</maven.compiler.encoding>
    <project.reporting.outputEncoding>${project.build.sourceEncoding}</project.reporting.outputEncoding>
    <!-- TODO: for lift-build_date.
         http://maven.apache.org/guides/introduction/introduction-to-the-pom.html#Available_Variables -->
    <!--<maven.build.timestamp.format/>-->

    <!--<scala.version>[2.7.5,2.7.6),(2.7.6,2.7.7]</scala.version>-->
    <scala.version>2.7.7</scala.version>
    <slf4j.version>[1.5.6,)</slf4j.version>

    <vscaladoc.links.liftweb.baseurl>http://scala-tools.org/mvnsites-snapshots/liftweb</vscaladoc.links.liftweb.baseurl>
  </properties>

  <!--
    ~ More Project Information
  -->
  <name>Lift Web Framework</name>
  <description>
    Lift is an expressive and elegant framework for writing web applications.
    Lift stresses the importance of security, maintainability, scalability
    and performance while allowing for high levels of developer productivity.
    Lift is a Scala web framework.
  </description>
  <url>http://dev.liftweb.net</url>
  <inceptionYear>2006</inceptionYear>
  <licenses>
    <license>
      <name>Apache License, Version 2.0</name>
      <url>http://www.apache.org/licenses/LICENSE-2.0.txt</url>
      <distribution>repo</distribution>
      <comments>Lift open source software is licensed under an Apache 2.0 license.</comments>
    </license>
  </licenses>
  <organization>
    <name>WorldWide Conferencing, LLC</name>
    <url>http://www.liftweb.net</url>
  </organization>
  <developers>
    <developer>
      <id>dpp</id>
      <name>David Pollak</name>
      <timezone>-8</timezone>
      <email>dpp [at] liftweb.net</email>
      <roles>
        <role>BDFL</role>
        <role>Feeder of the Bears</role>
      </roles>
    </developer>
    <developer>
      <id>Burak.Emir</id>
      <name>Burak Emir</name>
    </developer>
    <developer>
      <id>philipp.schmidt</id>
      <name>philipp.schmidt</name>
    </developer>
    <developer>
      <id>cwilkes</id>
      <name>cwilkes</name>
    </developer>
    <developer>
      <id>julien.wetterwald</id>
      <name>julien.wetterwald</name>
    </developer>
    <developer>
      <id>leppoc</id>
      <name>leppoc</name>
    </developer>
    <developer>
      <id>stepan.koltsov</id>
      <name>stepan.koltsov</name>
    </developer>
    <developer>
      <id>jorge.ortiz</id>
      <name>Jorge Ortiz</name>
      <timezone>-8</timezone>
      <email>jorge [at] liftweb.net</email>
    </developer>
    <developer>
      <id>stevej</id>
      <name>Steve Jenson</name>
    </developer>
    <developer>
      <id>alex.boisvert</id>
      <name>Alex Boisvert</name>
    </developer>
    <developer>
      <name>OctoberDan</name>
    </developer>
    <developer>
      <id>viktor.klang</id>
      <name>Viktor Klang a.k.a. Sevikkla</name>
      <timezone>+1</timezone>
      <roles>
        <role>Enhancement specialist</role>
        <role>Funny guy</role>
      </roles>
    </developer>
    <developer>
      <id>david.bernard.31</id>
      <name>David Bernard</name>
      <email>dwayne [at] liftweb.net</email>
      <timezone>+1</timezone>
      <roles>
        <role>maven support</role>
      </roles>
    </developer>
    <developer>
      <id>mstarzyk</id>
      <name>Maciek Starzyk</name>
    </developer>
    <developer>
      <id>etorreborre</id>
      <name>Eric Torreborre</name>
      <timezone>+9</timezone>
    </developer>
    <developer>
      <id>marius.danciu</id>
      <name>Marius Danciu</name>
      <timezone>+2</timezone>
    </developer>
    <developer>
      <id>tyler.weir</id>
      <name>Tyler Weir</name>
      <timezone>-5</timezone>
    </developer>
    <developer>
      <id>timperrett</id>
      <name>Tim Perrett</name>
      <email>hello [at] timperrett.com</email>
      <timezone>0</timezone>
      <roles>
        <role>Installation and Deployment</role>
        <role>Advanced Localization</role>
      </roles>
    </developer>
    <developer>
      <id>dchenbecker</id>
      <name>Derek Chen-Becker</name>
      <email>java [at] chen-becker.org</email>
      <timezone>-7</timezone>
    </developer>
    <developer>
      <id>jboner</id>
      <name>Jonas Bon&#233;r</name>
      <email>jonas [at] jonasboner [dot] com</email>
      <timezone>+1</timezone>
    </developer>
    <developer>
      <id>heiko.seeberger</id>
      <name>Heiko Seeberger</name>
      <email>heiko [dot] seeberger [at] googlemail [dot] com</email>
      <timezone>+1</timezone>
      <roles>
        <role>OSGi expert and Scala enthusiast</role>
      </roles>
    </developer>
    <developer>
      <id>indrajitr</id>
      <name>Indrajit Raychaudhuri</name>
      <email>irc [at] indrajit [dot] com</email>
      <timezone>+5.5</timezone>
    </developer>
  </developers>

  <!--
    ~ Environment Settings
  -->
  <issueManagement>
    <system>github</system>
    <url>http://github.com/dpp/liftweb/issues/</url>
  </issueManagement>
  <ciManagement>
    <system>hudson</system>
    <url>http://hudson.scala-tools.org/job/Lift/</url>
    <notifiers>
      <!-- TODO: Configure-->
      <notifier/>
    </notifiers>
  </ciManagement>
  <mailingLists>
    <mailingList>
      <name>User and Developer Discussion List</name>
      <archive>http://groups.google.com/group/liftweb</archive>
      <post>liftweb@googlegroups.com</post>
      <subscribe>liftweb+subscribe@googlegroups.com</subscribe>
      <unsubscribe>liftweb+unsubscribe@googlegroups.com</unsubscribe>
    </mailingList>
    <mailingList>
      <name>Committer Discussion List</name>
      <archive>http://groups.google.com/group/lift-committers</archive>
      <!-- <post>lift-committers@googlegroups.com</post> -->
      <!-- <subscribe>lift-committers+subscribe@googlegroups.com</subscribe> -->
      <!-- <unsubscribe>lift-committers+unsubscribe@googlegroups.com</unsubscribe> -->
    </mailingList>
    <mailingList>
      <name>Announcement List</name>
      <archive>http://groups.google.com/group/lift-announce</archive>
      <!-- <post>lift-announce@googlegroups.com</post> -->
      <subscribe>lift-announce+subscribe@googlegroups.com</subscribe>
      <unsubscribe>lift-announce+unsubscribe@googlegroups.com</unsubscribe>
    </mailingList>
  </mailingLists>
  <scm>
    <connection>scm:git:git://github.com/dpp/liftweb.git</connection>
    <developerConnection>scm:git:git@github.com:dpp/liftweb.git</developerConnection>
    <url>http://github.com/dpp/liftweb/tree/master</url>
  </scm>
  <repositories>
    <repository>
      <id>scala-tools.release</id>
      <name>Scala-Tools Release Repository</name>
      <url>http://scala-tools.org/repo-releases</url>
    </repository>
    <repository>
      <id>scala-tools.snapshot</id>
      <name>Scala-Tools Snapshot Repository</name>
      <url>http://scala-tools.org/repo-snapshots</url>
    </repository>
  </repositories>
  <pluginRepositories>
    <pluginRepository>
      <id>scala-tools.release</id>
      <name>Scala-Tools Release Repository</name>
      <url>http://scala-tools.org/repo-releases</url>
    </pluginRepository>
    <pluginRepository>
      <id>scala-tools.snapshot</id>
      <name>Scala-Tools Snapshot Repository</name>
      <url>http://scala-tools.org/repo-snapshots</url>
    </pluginRepository>
  </pluginRepositories>
  <distributionManagement>
    <snapshotRepository>
      <id>scala-tools.dist.snapshot</id>
      <name>Scala-Tools Snapshot Distribution Repository</name>
      <url>http://nexus.scala-tools.org/content/repositories/snapshots</url>
      <uniqueVersion>false</uniqueVersion>
    </snapshotRepository>
    <!-- Site omitted, each project/profile must provide their own -->
    <!--<site />-->
  </distributionManagement>

  <!--
    ~ Dependency Settings
  -->
  <dependencyManagement>
    <dependencies>
      <!--
      Compile scope: available in all classpath, transitive
      -->
      <dependency>
        <groupId>org.scala-lang</groupId>
        <artifactId>scala-library</artifactId>
        <version>${scala.version}</version>
      </dependency>
      <dependency>
        <groupId>org.scala-libs</groupId>
        <artifactId>scalajpa</artifactId>
        <version>1.1</version>
      </dependency>
      <dependency>
        <groupId>javax.mail</groupId>
        <artifactId>mail</artifactId>
        <version>[1.4,1.5)</version>
      </dependency>
      <dependency>
        <groupId>javax.activation</groupId>
        <artifactId>activation</artifactId>
        <version>[1.1,1.2)</version>
      </dependency>
      <dependency>
        <groupId>commons-codec</groupId>
        <artifactId>commons-codec</artifactId>
        <!--<version>[1.3,1.4]</version>-->
        <version>1.3</version>
      </dependency>
      <dependency>
        <groupId>commons-collections</groupId>
        <artifactId>commons-collections</artifactId>
        <version>3.2.1</version>
      </dependency>
      <dependency>
        <groupId>commons-fileupload</groupId>
        <artifactId>commons-fileupload</artifactId>
        <version>1.2.1</version>
      </dependency>
      <dependency>
        <groupId>commons-httpclient</groupId>
        <artifactId>commons-httpclient</artifactId>
        <version>3.1</version>
      </dependency>
      <dependency>
        <groupId>log4j</groupId>
        <artifactId>log4j</artifactId>
        <!--<version>[1.2.14,1.2.15]</version>-->
        <version>1.2.14</version>
      </dependency>
      <dependency>
        <groupId>org.slf4j</groupId>
        <artifactId>slf4j-api</artifactId>
        <version>${slf4j.version}</version>
        <!--<optional>true</optional>-->
      </dependency>
      <!--
      Provided scope: provided by container, available only in compile and test classpath, non-transitive
      -->
      <dependency>
        <groupId>javax.servlet</groupId>
        <artifactId>servlet-api</artifactId>
        <version>2.5</version>
        <scope>provided</scope>
      </dependency>
      <dependency>
        <groupId>javax.persistence</groupId>
        <artifactId>persistence-api</artifactId>
        <version>1.0</version>
        <scope>provided</scope>
      </dependency>
      <dependency>
        <groupId>org.apache.felix</groupId>
        <artifactId>org.osgi.compendium</artifactId>
        <version>1.2.0</version>
        <scope>provided</scope>
      </dependency>
      <dependency>
        <groupId>org.scalamodules</groupId>
        <artifactId>scalamodules-core</artifactId>
        <version>1.1-SNAPSHOT</version>
        <scope>provided</scope>
      </dependency>
      <dependency>
        <groupId>org.ops4j.pax.web</groupId>
        <artifactId>pax-web-bundle</artifactId>
        <version>0.6.0</version>
        <scope>provided</scope>
      </dependency>
      <dependency>
        <groupId>org.ops4j.pax.swissbox</groupId>
        <artifactId>pax-swissbox-extender</artifactId>
        <version>0.2.0</version>
        <scope>provided</scope>
      </dependency>
      <!--
      Runtime scope: provided in runtime, available only in runtime and test classpath, not compile classpath
      -->
      <!--<dependency/>-->
      <!--
      Test scope: available only in test classpath
      -->
      <dependency>
        <groupId>org.scala-tools.testing</groupId>
        <artifactId>specs</artifactId>
        <!--<version>[1.4.4,1.6.0]</version>-->
        <version>1.6.1</version>
        <scope>test</scope>
      </dependency>
      <dependency>
        <groupId>org.scala-tools.testing</groupId>
        <artifactId>scalacheck</artifactId>
        <version>1.6</version>
        <scope>test</scope>
      </dependency>

      <dependency>
        <groupId>junit</groupId>
        <artifactId>junit</artifactId>
        <!--TODO: push version to 4.7-->
        <version>4.5</version>
        <scope>test</scope>
      </dependency>
      <dependency>
        <groupId>org.slf4j</groupId>
        <artifactId>slf4j-simple</artifactId>
        <version>${slf4j.version}</version>
        <scope>test</scope>
      </dependency>
      <dependency>
        <groupId>org.mortbay.jetty</groupId>
        <artifactId>jetty</artifactId>
        <version>[6.1.6,7.0)</version>
        <scope>test</scope>
      </dependency>
      <dependency>
        <groupId>net.sourceforge.jwebunit</groupId>
        <artifactId>jwebunit-htmlunit-plugin</artifactId>
        <!--TODO: push version to 2.x-->
        <version>1.4.1</version>
        <scope>test</scope>
        <exclusions>
          <exclusion>
            <groupId>javax.servlet</groupId>
            <artifactId>servlet-api</artifactId>
          </exclusion>
        </exclusions>
      </dependency>
    </dependencies>
  </dependencyManagement>
  <!-- Dependencies omitted, each project must provide their own -->
  <!--<dependencies />-->

  <!--
    ~ Modules Setting
  -->
  <modules>
    <module>lift-base</module>
    <module>lift-persistence</module>
    <module>lift-modules</module>
    <module>lift-archetypes</module>
    <module>lift-examples</module>

    <!-- the 'meta' module -->
    <module>lift-core</module>
  </modules>

  <!--
    ~ Build Settings
  -->
  <build>
    <extensions>
      <extension>
        <groupId>org.apache.maven.wagon</groupId>
        <artifactId>wagon-webdav</artifactId>
        <version>1.0-beta-2</version>
      </extension>
    </extensions>
    <pluginManagement>
      <plugins>
        <plugin>
          <groupId>org.scala-tools</groupId>
          <artifactId>maven-scala-plugin</artifactId>
          <version>2.12.2</version>
          <configuration>
            <jvmArgs>
              <jvmArg>-Xmx1024m</jvmArg>
            </jvmArgs>
            <args>
              <arg>-unchecked</arg>
              <arg>-deprecation</arg>
              <arg>-Xno-varargs-conversion</arg>
            </args>
          </configuration>
          <executions>
            <execution>
              <id>scala-compile</id>
              <phase>process-resources</phase>
              <goals>
                <goal>compile</goal>
              </goals>
            </execution>
            <execution>
              <id>scala-testCompile</id>
              <phase>process-test-resources</phase>
              <goals>
                <goal>testCompile</goal>
              </goals>
            </execution>
          </executions>
        </plugin>
        <plugin>
          <groupId>org.apache.maven.plugins</groupId>
          <artifactId>maven-jar-plugin</artifactId>
          <version>2.2</version>
          <configuration>
            <archive>
              <manifest>
                <addDefaultSpecificationEntries>true</addDefaultSpecificationEntries>
                <addDefaultImplementationEntries>true</addDefaultImplementationEntries>
              </manifest>
              <manifestEntries>
                <!-- TODO: Deprecate and use Default Implementation Entries (Implementation-Version) -->
                <lift_version>${pom.version}</lift_version>
                <lift_build_date>${maven.build.timestamp}</lift_build_date>
              </manifestEntries>
            </archive>
          </configuration>
        </plugin>
        <plugin>
          <groupId>org.apache.maven.plugins</groupId>
          <artifactId>maven-source-plugin</artifactId>
          <version>2.1.1</version>
          <executions>
            <execution>
              <goals>
                <goal>jar-no-fork</goal>
              </goals>
            </execution>
          </executions>
        </plugin>
        <plugin>
          <groupId>org.apache.maven.plugins</groupId>
          <artifactId>maven-resources-plugin</artifactId>
          <version>2.4.1</version>
          <executions>
            <execution>
              <id>default-copy-resources</id>
              <phase>pre-site</phase>
              <goals>
                <goal>copy-resources</goal>
              </goals>
              <configuration>
                <overwrite>true</overwrite>
                <outputDirectory>${project.build.directory}</outputDirectory>
                <resources>
                  <resource>
                    <directory>${project.basedir}/src</directory>
                    <includes>
                      <include>packageLinkDefs.properties</include>
                    </includes>
                    <filtering>true</filtering>
                  </resource>
                </resources>
              </configuration>
            </execution>
          </executions>
        </plugin>
        <plugin>
          <groupId>org.apache.maven.plugins</groupId>
          <artifactId>maven-site-plugin</artifactId>
          <version>2.0.1</version>
        </plugin>
        <plugin>
          <groupId>org.apache.maven.plugins</groupId>
          <artifactId>maven-changes-plugin</artifactId>
          <version>2.1</version>
          <executions>
            <execution>
              <id>default-changes-validate</id>
              <phase>pre-site</phase>
              <goals>
                <goal>changes-validate</goal>
              </goals>
              <configuration>
                <failOnError>true</failOnError>
              </configuration>
            </execution>
          </executions>
        </plugin>
        <plugin>
          <groupId>org.apache.felix</groupId>
          <artifactId>maven-bundle-plugin</artifactId>
          <version>2.0.1</version>
          <extensions>true</extensions>
          <configuration>
            <instructions>
              <Bundle-RequiredExecutionEnvironment>J2SE-1.5,JavaSE-1.6</Bundle-RequiredExecutionEnvironment>
              <_versionpolicy>[$(@),$(version;=+;$(@)))</_versionpolicy>
              <DynamicImport-Package>*</DynamicImport-Package>
            </instructions>
          </configuration>
          <executions>
            <execution>
              <id>default-bundle</id>
              <phase>package</phase>
              <goals>
                <goal>bundle</goal>
              </goals>
            </execution>
            <!-- TODO: Clarify if we really need bundle:install or bundle:bundle would suffice -->
            <execution>
              <id>bundle-install</id>
              <phase>install</phase>
              <goals>
                <goal>install</goal>
              </goals>
            </execution>
          </executions>
        </plugin>
        <plugin>
          <groupId>net.sf.alchim</groupId>
          <artifactId>yuicompressor-maven-plugin</artifactId>
          <version>0.7.1</version>
          <executions>
            <execution>
              <goals>
                <goal>compress</goal>
              </goals>
            </execution>
          </executions>
        </plugin>
        <plugin>
          <groupId>org.apache.rat</groupId>
          <artifactId>apache-rat-plugin</artifactId>
          <version>0.6</version>
          <configuration>
            <excludes>
              <exclude>*.log</exclude>
              <exclude>packageLinkDefs.properties</exclude>
            </excludes>
          </configuration>
          <executions>
            <execution>
              <phase>verify</phase>
              <goals>
                <goal>check</goal>
              </goals>
            </execution>
          </executions>
        </plugin>
        <plugin>
          <groupId>org.apache.maven.plugins</groupId>
          <artifactId>maven-idea-plugin</artifactId>
          <version>2.2</version>
          <configuration>
            <downloadSources>true</downloadSources>
          </configuration>
        </plugin>
        <plugin>
          <groupId>org.apache.maven.plugins</groupId>
          <artifactId>maven-eclipse-plugin</artifactId>
          <version>2.7</version>
          <configuration>
            <downloadSources>true</downloadSources>
            <additionalProjectnatures>
              <projectnature>ch.epfl.lamp.sdt.core.scalanature</projectnature>
            </additionalProjectnatures>
            <additionalBuildcommands>
              <buildcommand>ch.epfl.lamp.sdt.core.scalabuilder</buildcommand>
            </additionalBuildcommands>
            <classpathContainers>
              <classpathContainer>ch.epfl.lamp.sdt.launching.SCALA_CONTAINER</classpathContainer>
              <classpathContainer>org.eclipse.jdt.launching.JRE_CONTAINER</classpathContainer>
            </classpathContainers>
          </configuration>
        </plugin>
      </plugins>
    </pluginManagement>
    <plugins>
      <plugin>
        <groupId>org.scala-tools</groupId>
        <artifactId>maven-scala-plugin</artifactId>
      </plugin>
      <plugin>
        <groupId>org.apache.maven.plugins</groupId>
        <artifactId>maven-source-plugin</artifactId>
      </plugin>
      <plugin>
        <groupId>org.apache.maven.plugins</groupId>
        <artifactId>maven-resources-plugin</artifactId>
      </plugin>
      <plugin>
        <groupId>org.apache.maven.plugins</groupId>
        <artifactId>maven-changes-plugin</artifactId>
      </plugin>
    </plugins>
  </build>

  <!--
    ~ Reporting Settings
  -->
  <reporting>
    <excludeDefaults>true</excludeDefaults>
    <plugins>
      <plugin>
        <groupId>org.apache.maven.plugins</groupId>
        <artifactId>maven-project-info-reports-plugin</artifactId>
        <version>2.1.2</version>
        <reportSets>
          <reportSet>
            <reports>
              <report>cim</report>
              <report>dependencies</report>
              <report>dependency-convergence</report>
              <!--<report>dependency-management</report>-->
              <report>index</report>
              <report>issue-tracking</report>
              <report>license</report>
              <report>mailing-list</report>
              <!--<report>plugin-management</report>-->
              <report>plugins</report>
              <report>project-team</report>
              <report>scm</report>
              <report>summary</report>
            </reports>
          </reportSet>
        </reportSets>
      </plugin>
      <plugin>
        <groupId>org.scala-tools</groupId>
        <artifactId>maven-scala-plugin</artifactId>
        <version>2.12.2</version>
        <configuration>
          <charset>${project.build.sourceEncoding}</charset>
          <!--<bottom>Copyright &#169; {inceptionYear}-{currentYear} {organizationName}. All Rights Reserved.</bottom>-->
          <vscaladocVersion>1.2-SNAPSHOT</vscaladocVersion>
          <jvmArgs>
            <jvmArg>-Xmx1024m</jvmArg>
            <jvmArg>-DpackageLinkDefs=file://${project.build.directory}/packageLinkDefs.properties</jvmArg>
          </jvmArgs>
          <args>
            <arg>-unchecked</arg>
            <arg>-deprecation</arg>
            <arg>-Xno-varargs-conversion</arg>
          </args>
          <!--FIXME: see that sxr plugin works -->
          <!--
          <compilerPlugins>
            <compilerPlugin>
              <groupId>org.scala-tools.sxr</groupId>
              <artifactId>sxr_${scala.version}</artifactId>
              <version>0.2.3</version>
            </compilerPlugin>
          </compilerPlugins>
          -->
        </configuration>
      </plugin>
      <plugin>
        <groupId>org.apache.maven.plugins</groupId>
        <artifactId>maven-javadoc-plugin</artifactId>
        <version>2.6.1</version>
        <configuration>
          <detectLinks>true</detectLinks>
          <linksource>true</linksource>
        </configuration>
        <reportSets>
          <reportSet>
            <reports>
              <report>javadoc</report>
              <!--<report>aggregate</report>-->
              <report>test-javadoc</report>
            </reports>
          </reportSet>
        </reportSets>
      </plugin>
      <plugin>
        <groupId>org.apache.maven.plugins</groupId>
        <artifactId>maven-jxr-plugin</artifactId>
        <version>2.1</version>
        <configuration>
          <inputEncoding>${project.build.sourceEncoding}</inputEncoding>
          <outputEncoding>${project.build.sourceEncoding}</outputEncoding>
        </configuration>
      </plugin>
      <plugin>
        <groupId>org.apache.maven.plugins</groupId>
        <artifactId>maven-changes-plugin</artifactId>
        <version>2.1</version>
        <inherited>false</inherited>
        <configuration>
          <issueLinkTemplatePerSystem>
            <github>%URL%/%ISSUE%/find</github>
          </issueLinkTemplatePerSystem>
        </configuration>
        <reportSets>
          <reportSet>
            <reports>
              <report>changes-report</report>
            </reports>
          </reportSet>
        </reportSets>
      </plugin>
      <plugin>
        <groupId>org.apache.maven.plugins</groupId>
        <artifactId>maven-surefire-report-plugin</artifactId>
        <version>2.4.3</version>
        <reportSets>
          <reportSet>
            <reports>
              <report>report-only</report>
            </reports>
          </reportSet>
        </reportSets>
      </plugin>
    </plugins>
  </reporting>

  <!--
    ~ Profile Settings
  -->
  <profiles>
    <profile>
      <id>release</id>
      <properties>
        <vscaladoc.links.liftweb.baseurl>http://scala-tools.org/mvnsites/liftweb</vscaladoc.links.liftweb.baseurl>
      </properties>
      <build>
        <plugins>
          <plugin>
            <groupId>org.apache.rat</groupId>
            <artifactId>apache-rat-plugin</artifactId>
          </plugin>
        </plugins>
      </build>
      <!--
      <build>
        <plugins>
          <plugin>
            <artifactId>maven-assembly-plugin</artifactId>
            <configuration>
              <descriptorRefs>
                <descriptorRef>project</descriptorRef>
              </descriptorRefs>
              <tarLongFileMode>gnu</tarLongFileMode>
            </configuration>
            <executions>
              <execution>
                <id>make-assembly</id>
                <phase>package</phase>
                <goals>
                  <goal>attached</goal>
                </goals>
              </execution>
            </executions>
          </plugin>
        </plugins>
      </build>
      -->
      <distributionManagement>
        <repository>
          <id>scala-tools.dist.release</id>
          <name>Scala-Tools Release Distribution Repository</name>
          <url>http://nexus.scala-tools.org/content/repositories/releases</url>
        </repository>
        <site>
          <id>scala-tools.dist.site</id>
          <!-- dav protocol isn't optimized for site-deploy (very long for api) -->
          <!--url>dav:http://dav.scala-tools.org/mvnsites/liftweb</url-->
          <url>file://${user.home}/.m2/mvnsites/liftweb</url>
        </site>
      </distributionManagement>
    </profile>
    <profile>
      <id>hudson</id>
      <distributionManagement>
        <!--
        <repository>
<<<<<<< HEAD
          <id>hudson.scala-tools.dist.release</id>
          <url>file:///home/scala-tools.org/www/repo-snapshots</url>
=======
          <id>nexus.scala-tools.org</id>
          <url>http://nexus.scala-tools.org/content/repositories/releases</url>
>>>>>>> 9221e474
        </repository>
        -->
        <snapshotRepository>
<<<<<<< HEAD
          <id>scala-tools.dist.snapshot</id>
          <url>file:///home/scala-tools.org/www/repo-snapshots</url>
          <uniqueVersion>false</uniqueVersion>
        </snapshotRepository>
        <site>
          <id>scala-tools.dist.site</id>
=======
          <id>nexus.scala-tools.org</id>
          <url>http://nexus.scala-tools.org/content/repositories/snapshots</url>
          <uniqueVersion>false</uniqueVersion>
        </snapshotRepository>
        <site>
          <id>nexus.scala-tools.org</id>
>>>>>>> 9221e474
          <url>file:///home/scala-tools.org/www/mvnsites-snapshots/liftweb</url>
        </site>
      </distributionManagement>
    </profile>
  </profiles>

</project><|MERGE_RESOLUTION|>--- conflicted
+++ resolved
@@ -874,31 +874,17 @@
       <distributionManagement>
         <!--
         <repository>
-<<<<<<< HEAD
-          <id>hudson.scala-tools.dist.release</id>
-          <url>file:///home/scala-tools.org/www/repo-snapshots</url>
-=======
           <id>nexus.scala-tools.org</id>
           <url>http://nexus.scala-tools.org/content/repositories/releases</url>
->>>>>>> 9221e474
         </repository>
         -->
         <snapshotRepository>
-<<<<<<< HEAD
-          <id>scala-tools.dist.snapshot</id>
-          <url>file:///home/scala-tools.org/www/repo-snapshots</url>
-          <uniqueVersion>false</uniqueVersion>
-        </snapshotRepository>
-        <site>
-          <id>scala-tools.dist.site</id>
-=======
           <id>nexus.scala-tools.org</id>
           <url>http://nexus.scala-tools.org/content/repositories/snapshots</url>
           <uniqueVersion>false</uniqueVersion>
         </snapshotRepository>
         <site>
           <id>nexus.scala-tools.org</id>
->>>>>>> 9221e474
           <url>file:///home/scala-tools.org/www/mvnsites-snapshots/liftweb</url>
         </site>
       </distributionManagement>
