/*
* Copyright 2010 WorldWide Conferencing, LLC
*
* Licensed under the Apache License, Version 2.0 (the "License");
* you may not use this file except in compliance with the License.
* You may obtain a copy of the License at http://www.apache.org/licenses/LICENSE-2.0
* Unless required by applicable law or agreed to in writing, software
* distributed under the License is distributed on an "AS IS" BASIS,
* WITHOUT WARRANTIES OR CONDITIONS OF ANY KIND, either express or implied.
* See the License for the specific language governing permissions and
* limitations under the License.
*/

package net.liftweb {
package mongodb {
package record {
package field {

import java.util.Date

<<<<<<< HEAD
import scala.collection.JavaConversions._
=======
import scala.collection.jcl.Conversions._
>>>>>>> ca4996c6
import scala.xml.NodeSeq

import _root_.net.liftweb.common.{Box, Empty, Failure, Full}
import _root_.net.liftweb.json.JsonAST._
import _root_.net.liftweb.json.JsonParser
import _root_.net.liftweb.http.js.JE.Str
import _root_.net.liftweb.record.{Field, FieldHelpers, Record}

import com.mongodb._
import org.bson.types.ObjectId

/**
* List field. Compatible with most object types. Including Pattern, ObjectId, DBRef.
*/
class MongoListField[OwnerType <: MongoRecord[OwnerType], ListType](rec: OwnerType)
  extends Field[List[ListType], OwnerType]
  with MongoFieldFlavor[List[ListType]] {

  import Meta.Reflection._
  
  def owner = rec

  def toForm = NodeSeq.Empty // FIXME
  def asXHtml = NodeSeq.Empty // FIXME
  
  def asJs = Str(toString) // FIXME
  
  def asJValue = JArray(value.map(li => li match {
    case s: String => JString(s)
    case d: Double => JDouble(d)
    case i: Int => JInt(i)
    case b: Boolean => JBool(b)
    case _ => JNothing
  }))
  
  def setFromJValue(jvalue: JValue) = jvalue match {
    case JNothing|JNull if optional_? => setBox(Empty)
    case JArray(arr) => setBox(Full(arr.map(_.values.asInstanceOf[ListType])))
    case other => setBox(FieldHelpers.expectedA("JArray", other))
  }

  def defaultValue = List[ListType]()

  def setFromAny(in: Any): Box[List[ListType]] = {
    in match {
      case dbo: DBObject => setFromDBObject(dbo)
      case list: List[ListType] => setBox(Full(list))
      case Some(list: List[ListType]) => setBox(Full(list))
      case Full(list: List[ListType]) => setBox(Full(list))
      case s: String => setFromString(s)
      case Some(s: String) => setFromString(s)
      case Full(s: String) => setFromString(s)
      case null|None|Empty => setBox(defaultValueBox)
      case f: Failure => setBox(f)
      case o => setFromString(o.toString)
    }
  }

  // parse String into a JObject
  def setFromString(in: String): Box[List[ListType]] = setFromJValue(JsonParser.parse(in))

  /*
  * Convert this field's value into a DBObject so it can be stored in Mongo.
  * Override this method for custom logic.
  */
  def asDBObject: DBObject = {
    val dbl = new BasicDBList

    implicit val formats = owner.meta.formats

    value.foreach {
      case jo: JsonObject[Any] => dbl.add(JObjectParser.parse(jo.asJObject)) // A case class that extends JsonObject @Deprecated
      case f =>	f.asInstanceOf[AnyRef] match {
        case x if primitive_?(x.getClass) => dbl.add(x)
        case x if datetype_?(x.getClass) => dbl.add(datetype2dbovalue(x))
        case x if mongotype_?(x.getClass) => dbl.add(mongotype2dbovalue(x, formats))
        case o => dbl.add(o.toString)
      }
    }
    dbl
  }

  // set this field's value using a DBObject returned from Mongo.
  def setFromDBObject(dbo: DBObject): Box[List[ListType]] =
    setBox(Full(dbo.keySet.map(k =>
      dbo.get(k.toString).asInstanceOf[ListType]).toList))
}

/*
* List of Dates. You can also just use MongListField(OwnerType, Date).
*/
class MongoDateListField[OwnerType <: MongoRecord[OwnerType]](rec: OwnerType)
  extends MongoListField[OwnerType, Date](rec: OwnerType) {

  override def setFromDBObject(dbo: DBObject): Box[List[Date]] = {
    val ret = dbo.keySet.flatMap( k => {
      (dbo.get(k.toString) match {
        case d: Date => Some(d)
        case _ => None
      }).toList
    })
    Full(set(ret.toList))
  }
}

/*
* List of JObjects
*/
@Deprecated
class MongoJObjectListField[OwnerType <: MongoRecord[OwnerType]](rec: OwnerType)
  extends MongoListField[OwnerType, JObject](rec: OwnerType) {
  
  override def setFromDBObject(dbo: DBObject): Box[List[JObject]] = {
    implicit val formats = owner.meta.formats
    val ret = dbo.keySet.map( k => {
      JObjectParser.serialize(dbo.get(k.toString)).asInstanceOf[JObject]
    })
    Full(set(ret.toList))
  }
}

/*
* List of JsonObject case classes
*/
class MongoJsonObjectListField[OwnerType <: MongoRecord[OwnerType], JObjectType <: JsonObject[JObjectType]]
  (rec: OwnerType, valueMeta: JsonObjectMeta[JObjectType])
  extends MongoListField[OwnerType, JObjectType](rec: OwnerType) {

  override def asDBObject: DBObject = {
    val dbl = new BasicDBList

    implicit val formats = owner.meta.formats
    
    value.foreach { v => dbl.add(JObjectParser.parse(v.asJObject)) }

    dbl
  }
  
  override def setFromDBObject(dbo: DBObject): Box[List[JObjectType]] = {
    implicit val formats = owner.meta.formats
    val ret = dbo.keySet.map(k => {
      valueMeta.create(JObjectParser.serialize(dbo.get(k.toString)).asInstanceOf[JObject])
    })
    Full(set(ret.toList))
  }
}
<<<<<<< HEAD
=======

>>>>>>> ca4996c6


}
}
}
}<|MERGE_RESOLUTION|>--- conflicted
+++ resolved
@@ -18,11 +18,7 @@
 
 import java.util.Date
 
-<<<<<<< HEAD
 import scala.collection.JavaConversions._
-=======
-import scala.collection.jcl.Conversions._
->>>>>>> ca4996c6
 import scala.xml.NodeSeq
 
 import _root_.net.liftweb.common.{Box, Empty, Failure, Full}
@@ -169,10 +165,7 @@
     Full(set(ret.toList))
   }
 }
-<<<<<<< HEAD
-=======
 
->>>>>>> ca4996c6
 
 
 }
