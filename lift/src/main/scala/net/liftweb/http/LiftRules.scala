--- conflicted
+++ resolved
@@ -327,11 +327,7 @@
     try {
       val cont = getContinuation.invoke(contSupport, req, LiftRules)
       Log.trace("About to suspend continuation")
-<<<<<<< HEAD
-      suspend.invoke(cont, new java.lang.Long(timeout))
-=======
-      suspend.invoke(cont, Array(new _root_.java.lang.Long(timeout)))
->>>>>>> 36d25892
+      suspend.invoke(cont, new _root_.java.lang.Long(timeout))
       throw new Exception("Bail")
     } catch {
       case e: _root_.java.lang.reflect.InvocationTargetException if e.getCause.getClass.getName.endsWith("RetryRequest") =>
