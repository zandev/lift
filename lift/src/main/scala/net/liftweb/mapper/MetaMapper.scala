package net.liftweb.mapper

/*
 * Copyright 2006-2008 WorldWide Conferencing, LLC
 *
 * Licensed under the Apache License, Version 2.0 (the "License");
 * you may not use this file except in compliance with the License.
 * You may obtain a copy of the License at
 *
 *    http://www.apache.org/licenses/LICENSE-2.0
 *
 * Unless required by applicable law or agreed to in writing,
 * software distributed under the License is distributed on an "AS IS" BASIS,
 * WITHOUT WARRANTIES OR CONDITIONS OF ANY KIND, either express or implied.
 * See the License for the specific language governing permissions
 * and limitations under the License.
 */

import scala.collection.mutable.{ListBuffer, HashMap}
import java.lang.reflect.Method
import java.sql.{ResultSet, Types, PreparedStatement, Statement}
import scala.xml.{Elem, Node, Text, NodeSeq, Null, TopScope, UnprefixedAttribute, MetaData}
import net.liftweb.util.Helpers._
import net.liftweb.util.{Can, Empty, Full, Failure}
import net.liftweb.http.{LiftRules, S, SHtml, FieldError}
import java.util.Date
import net.liftweb.http.js._

trait BaseMetaMapper {
  type RealType <: Mapper[RealType]

  def beforeSchemifier: Unit
  def afterSchemifier: Unit

  def dbTableName: String
  def mappedFields: Seq[BaseMappedField];
  def dbAddTable: Can[() => Unit]

  def dbIndexes: List[Index[RealType]]
}

/**
 * Rules and functions shared by all Mappers
 */
object MapperRules {
  /**
   * This function converts a header name into the appropriate
   * XHTML format for displaying across the headers of a
   * formatted block.  The default is &lt;th&gt; for use
   * in XHTML tables.  If you change this function, the change
   * will be used for all MetaMappers, unless they've been 
   * explicitly changed.
   */
  var displayNameToHeaderElement: String => NodeSeq = in => <th>{in}</th>

  /**
   * This function converts an element into the appropriate
   * XHTML format for displaying across a line 
   * formatted block.  The default is &lt;td&gt; for use
   * in XHTML tables.  If you change this function, the change
   * will be used for all MetaMappers, unless they've been 
   * explicitly changed.
   */
  var displayFieldAsLineElement: NodeSeq => NodeSeq = in => <td>{in}</td>

  /**
   * This function is the global (for all MetaMappers that have
   * not changed their formatFormElement function) that 
   * converts a name and form for a given field in the
   * model to XHTML for presentation in the browser.  By
   * default, a table row ( &lt;tr&gt; ) is presented, but
   * you can change the function to display something else.
   */
  var formatFormElement: (NodeSeq, NodeSeq) => NodeSeq =
  (name, form) =>
  <xml:group><tr>
      <td>{name}</td>
      <td>{form}</td>
             </tr></xml:group>
}

trait MetaMapper[A<:Mapper[A]] extends BaseMetaMapper with Mapper[A] {
  self: A =>

  type RealType = A

  def beforeValidation: List[A => Any] = Nil
  def beforeValidationOnCreate: List[A => Any] = Nil
  def beforeValidationOnUpdate: List[A => Any] = Nil
  def afterValidation: List[A => Any] = Nil
  def afterValidationOnCreate: List[A => Any] = Nil
  def afterValidationOnUpdate: List[A => Any] = Nil

  def beforeSave: List[A => Any] = Nil
  def beforeCreate: List[(A) => Any] = Nil
  def beforeUpdate: List[(A) => Any] = Nil

  def afterSave: List[(A) => Any] = Nil
  def afterCreate: List[(A) => Any] = Nil
  def afterUpdate: List[(A) => Any] = Nil

  def beforeDelete: List[(A) => Any] = Nil
  def afterDelete: List[(A) => Any] = Nil

  /**
   * If there are model-specific validations to perform, override this
   * method and return an additional list of validations to perform
   */
  def validation: List[A => List[FieldError]] = Nil

  private def clearPostCommit(in: A) {
    in.addedPostCommit = false
  }
  
  def afterCommit: List[A => Unit] = clearPostCommit _ :: Nil

  def dbDefaultConnectionIdentifier: ConnectionIdentifier = DefaultConnectionIdentifier

  def findAll(): List[A] = 
  findMapDb(dbDefaultConnectionIdentifier, Nil :_*)(v => Full(v))

  def findAllDb(dbId:ConnectionIdentifier): List[A] = 
  findMapDb(dbId, Nil :_*)(v => Full(v))

<<<<<<< HEAD
  def countByInsecureSql(query: String, IDidASecurityAuditOnThisQuery: Boolean): Long = countByInsecureSqlDb(dbDefaultConnectionIdentifier, query, IDidASecurityAuditOnThisQuery)

  def countByInsecureSqlDb(dbId: ConnectionIdentifier, query: String, IDidASecurityAuditOnThisQuery: Boolean): Long =
    if (!IDidASecurityAuditOnThisQuery) -1L
    else DB.use(dbId)(DB.prepareStatement(query, _)(DB.exec(_)(rs => if (rs.next) rs.getLong(1) else 0L)))

  def findAllByInsecureSql(query: String, IDidASecurityAuditOnThisQuery: Boolean): List[A] = findAllByInsecureSqlDb(dbDefaultConnectionIdentifier, query, IDidASecurityAuditOnThisQuery)
=======
  def countByInsecureSql(query: String, checkedBy: IHaveValidatedThisSQL): Long = 
  countByInsecureSqlDb(dbDefaultConnectionIdentifier, query, checkedBy)

  def countByInsecureSqlDb(dbId: ConnectionIdentifier, query: String, checkedBy: IHaveValidatedThisSQL): Long =
  DB.use(dbId)(DB.prepareStatement(query, _)(DB.exec(_)(rs => if (rs.next) rs.getLong(1) else 0L)))

  def findAllByInsecureSql(query: String, checkedBy: IHaveValidatedThisSQL): List[A] = findAllByInsecureSqlDb(dbDefaultConnectionIdentifier, query, checkedBy)
>>>>>>> fc6b7747

  /**
   * Execute a PreparedStatement and return a List of Mapper instances. {@code f} is
   * where the user will do the work of creating the PreparedStatement and
   * preparing it for execution.
   *
   * @param f A function that takes a SuperConnection and returns a PreparedStatement.
   * @return A List of Mapper instances.
   */
  def findAllByPreparedStatement(f: SuperConnection => PreparedStatement): List[A] = {
    DB.use(dbDefaultConnectionIdentifier) {
      conn =>
      findAllByPreparedStatement(dbDefaultConnectionIdentifier, f(conn))
    }
  }

  def findAllByPreparedStatement(dbId: ConnectionIdentifier, stmt: PreparedStatement): List[A] = findAllByPreparedStatementDb(dbId, stmt)(a => Full(a))

  def findAllByPreparedStatementDb[T](dbId: ConnectionIdentifier, stmt: PreparedStatement)(f: A => Can[T]): List[T] = {
    DB.exec(stmt) {
      rs => createInstances(dbId, rs, Empty, Empty, f)
    }
  }

<<<<<<< HEAD
  def findAllByInsecureSqlDb(dbId: ConnectionIdentifier, query: String, IDidASecurityAuditOnThisQuery: Boolean): List[A] =
    findMapByInsecureSqlDb(dbId, query, IDidASecurityAuditOnThisQuery)(a => Full(a))


  def findMapByInsecureSql[T](query: String, IDidASecurityAuditOnThisQuery: Boolean)(f: A => Can[T]): List[T] = findMapByInsecureSqlDb(dbDefaultConnectionIdentifier, query, IDidASecurityAuditOnThisQuery)(f)

  def findMapByInsecureSqlDb[T](dbId: ConnectionIdentifier, query: String, IDidASecurityAuditOnThisQuery: Boolean)(f: A => Can[T]): List[T] = {
=======
  def findAllByInsecureSqlDb(dbId: ConnectionIdentifier, query: String, checkedBy: IHaveValidatedThisSQL): List[A] =
  findMapByInsecureSqlDb(dbId, query, checkedBy)(a => Full(a))


  def findMapByInsecureSql[T](query: String, checkedBy: IHaveValidatedThisSQL)
  (f: A => Can[T]): List[T] =
  findMapByInsecureSqlDb(dbDefaultConnectionIdentifier, query, checkedBy)(f)

  def findMapByInsecureSqlDb[T](dbId: ConnectionIdentifier, query: String, checkedBy: IHaveValidatedThisSQL)(f: A => Can[T]): List[T] = {
>>>>>>> fc6b7747
    DB.use(dbId) {
      conn =>
      DB.prepareStatement(query, conn) {
        st =>
        DB.exec(st) {
          rs =>
          createInstances(dbId, rs, Empty, Empty, f)
        }
      }
    }
  }

  def dbAddTable: Can[() => Unit] = Empty

  def count: Long = countDb(dbDefaultConnectionIdentifier, Nil :_*)

  def count(by: QueryParam[A]*): Long = countDb(dbDefaultConnectionIdentifier, by:_*)

  def countDb(dbId: ConnectionIdentifier, by: QueryParam[A]*): Long = {
    DB.use(dbId) {
      conn =>
      val bl = by.toList
      val (query, start, max) = addEndStuffs(addFields("SELECT COUNT(*) FROM "+dbTableName+"  ", false, bl), bl, conn)

      DB.prepareStatement(query, conn) {
        st =>
        setStatementFields(st, bl, 1)
        DB.exec(st) {
          rs =>
          if (rs.next) rs.getLong(1)
          else 0
        }
      }
    }
  }

  def findAllFields(fields: Seq[SelectableField], 
		    by: QueryParam[A]*): List[A] =
		      findMapFieldDb(dbDefaultConnectionIdentifier, 
				     fields, by :_*)(v => Full(v))
  
  def findAllFieldsDb(dbId: ConnectionIdentifier, 
		      fields: Seq[SelectableField],
		      by: QueryParam[A]*):
  List[A] = findMapFieldDb(dbId, fields, by :_*)(v => Full(v))

  def findAll(by: QueryParam[A]*): List[A] =
  findMapDb(dbDefaultConnectionIdentifier, by :_*)(v => Full(v))
  
  def findAllDb(dbId: ConnectionIdentifier,by: QueryParam[A]*):
  List[A] = findMapDb(dbId, by :_*)(v => Full(v))

  def bulkDelete_!!(by: QueryParam[A]*): Boolean = bulkDelete_!!(dbDefaultConnectionIdentifier, by :_*)
  def bulkDelete_!!(dbId: ConnectionIdentifier, by: QueryParam[A]*): Boolean = {
    DB.use(dbId) {
      conn =>
      val bl = by.toList
      val (query, start, max) = addEndStuffs(addFields("DELETE FROM "+dbTableName+" ", false, bl), bl, conn)

      DB.prepareStatement(query, conn) {
        st =>
        setStatementFields(st, bl, 1)
        st.executeUpdate
        true
      }
    }
  }

  def findMap[T](by: QueryParam[A]*)(f: A => Can[T]) = 
    findMapDb(dbDefaultConnectionIdentifier, by :_*)(f)

  def findMapDb[T](dbId: ConnectionIdentifier, 
                   by: QueryParam[A]*)(f: A => Can[T]): List[T] =
  findMapFieldDb(dbId, mappedFields, by :_*)(f)
  
  def findMapFieldDb[T](dbId: ConnectionIdentifier, fields: Seq[SelectableField],
                   by: QueryParam[A]*)(f: A => Can[T]): List[T] = {
    DB.use(dbId) {
      conn =>
      val bl = by.toList
      val (query, start, max) = addEndStuffs(addFields("SELECT "+
                                                       fields.map(_.dbSelectString).
                                                       mkString(", ")+
                                                       " FROM "+dbTableName+
                                                       "  ", false, bl), bl, conn)
      DB.prepareStatement(query, conn) {
        st =>
        setStatementFields(st, bl, 1)
        DB.exec(st)(createInstances(dbId, _, start, max, f))
      }
    }
  }

  def create: A = createInstance
								      

  private[mapper] def addFields(what: String, whereAdded: Boolean, by: List[QueryParam[A]]): String = {

    var wav = whereAdded

    def whereOrAnd = if (wav) " AND " else {wav = true; " WHERE "}

    by match {
      case Nil => what
      case x :: xs => {
          var updatedWhat = what
          x match {
            case Cmp(field, opr, Full(_), _) =>
              (1 to field.dbColumnCount).foreach {
                cn =>
                updatedWhat = updatedWhat + whereOrAnd +field.dbColumnNames(field.name)(cn - 1)+" "+opr+" ? "
              }

            case Cmp(field, opr, _, Full(otherField)) =>
              (1 to field.dbColumnCount).foreach {
                cn =>
                updatedWhat = updatedWhat + whereOrAnd +field.dbColumnNames(field.name)(cn - 1)+" "+opr+" "+
                otherField.dbColumnNames(otherField.name)(cn - 1)
              }

            case Cmp(field, opr, Empty, Empty) =>
              (1 to field.dbColumnCount).foreach (cn => updatedWhat = updatedWhat + whereOrAnd +field.dbColumnNames(field.name)(cn - 1)+" "+opr+" ")

              // For vals, add "AND $fieldname = ? [OR $fieldname = ?]*" to the query. The number
              // of fields you add onto the query is equal to vals.length
            case ByList(field, vals) =>
              vals match {
                case Nil =>
                  updatedWhat = updatedWhat + whereOrAnd + " 0 = 1 "
	      
                case _ => {
                    updatedWhat = updatedWhat +
                    vals.map(v => field.dbColumnName+ " = ?").mkString(whereOrAnd+" (", " OR ", ")")
                  }
              }


            case in: InRaw[A, _] =>
              updatedWhat = updatedWhat + whereOrAnd + (in.rawSql match {
                  case null | "" => " 0 = 1 "
                  case sql => " "+in.field.dbColumnName+" IN ( "+sql+" ) "
                })

            case (in: InThing[A]) =>
              updatedWhat = updatedWhat + whereOrAnd +
              in.outerField.dbColumnName+
              " IN ("+in.innerMeta.addFields("SELECT "+
                                             in.innerField.dbColumnName+
                                             " FROM "+
                                             in.innerMeta.dbTableName+" ",false,
                                             in.queryParams)+" ) "
	  

              // Executes a subquery with {@code query}
            case BySql(query, _*) =>
              updatedWhat = updatedWhat + whereOrAnd + " ( "+ query +" ) "
            case _ =>
          }
          addFields(updatedWhat, wav, xs)
        }
    }
  }


  private[mapper] def setStatementFields(st: PreparedStatement, by: List[QueryParam[A]], curPos: Int): Int = {
    by match {
      case Nil => curPos
      case Cmp(field, _, Full(value), _) :: xs =>
        st.setObject(curPos, field.convertToJDBCFriendly(value), field.targetSQLType)
        setStatementFields(st, xs, curPos + 1)

      case ByList(field, vals) :: xs => {
          var newPos = curPos
          vals.foreach(v => {
              st.setObject(newPos,
                           field.convertToJDBCFriendly(v),
                           field.targetSQLType)
              newPos = newPos + 1
            })
          setStatementFields(st, xs, newPos)
        }

      case (in: InThing[A]) :: xs =>
        val newPos = in.innerMeta.setStatementFields(st, in.queryParams,
                                                     curPos)
        setStatementFields(st, xs, newPos)

      case BySql(query, params @ _*) :: xs => {
          params.toList match {
            case Nil => setStatementFields(st, xs, curPos)
            case List(i: Int) =>
              st.setInt(curPos, i)
              setStatementFields(st, xs, curPos + 1)
            case List(lo: Long) =>
              st.setLong(curPos, lo)
              setStatementFields(st, xs, curPos + 1)
            case List(s: String) =>
              st.setString(curPos, s)
              setStatementFields(st, xs, curPos + 1)
            case List(d: Date) =>
              st.setDate(curPos, new java.sql.Date(d.getTime))
              setStatementFields(st, xs, curPos + 1)
            case List(field: BaseMappedField) => st.setObject(curPos, field.jdbcFriendly, field.targetSQLType)
              setStatementFields(st, xs, curPos + 1)

            case p :: ps =>
              setStatementFields(st, BySql[A](query, p) :: BySql[A](query, ps: _*) :: xs, curPos)
          }
        }
      case _ :: xs => {
          setStatementFields(st, xs, curPos)
        }
    }
  }

  // def find(by: QueryParam): Can[A] = find(List(by))

  private def _addOrdering(in: String, params: List[QueryParam[A]]): String = {
    params.flatMap{
      case OrderBy(field, order) => List(field.dbColumnName+" "+order.sql)
      case OrderBySql(sql) => List(sql) 
      case _ => Nil
    } match {
      case Nil => in
      case xs => in + " ORDER BY "+xs.mkString(" , ")
    }
  }

  def addEndStuffs(in: String, params: List[QueryParam[A]], conn: SuperConnection): (String, Can[Long], Can[Long]) = {
    val tmp = _addOrdering(in, params)
    val max = params.foldRight(Empty.asInstanceOf[Can[Long]]){(a,b) => a match {case MaxRows(n) => Full(n); case _ => b}}
    val start = params.foldRight(Empty.asInstanceOf[Can[Long]]){(a,b) => a match {case StartAt(n) => Full(n); case _ => b}}

    if (conn.brokenLimit_?) (tmp, start, max) else {
      val ret = (max, start) match {
        case (Full(max), Full(start)) => tmp + " LIMIT "+max+" OFFSET "+start
        case (Full(max), _) => tmp + " LIMIT "+max
        case (_, Full(start)) => tmp + " LIMIT "+conn.driverType.maxSelectLimit+" OFFSET "+start
        case _ => tmp
      }
      (ret, Empty, Empty)
    }
  }

  def delete_!(toDelete : A): Boolean = indexMap.map(im =>
    DB.use(toDelete.connectionIdentifier) {
      conn =>
      _beforeDelete(toDelete)
      val ret = DB.prepareStatement("DELETE FROM "+dbTableName +" WHERE "+im+" = ?", conn) {
        st =>
        val indVal = indexedField(toDelete)
        indVal.map{indVal =>
          st.setObject(1, indVal.jdbcFriendly(im), indVal.targetSQLType(im))

          st.executeUpdate == 1
        } openOr false
      }
      _afterDelete(toDelete)
      ret
    }
  ).openOr(false)


  type AnyBound = T forSome {type T}

  private[mapper] def ??(meth: Method, inst: A) = meth.invoke(inst).asInstanceOf[MappedField[AnyBound, A]]

  def dirty_?(toTest: A): Boolean = mappedFieldList.exists(
    mft =>
    ??(mft.method, toTest).dirty_?
  )

  def indexedField(toSave : A) : Can[MappedField[Any, A]] = indexMap.map(im => ??(mappedColumns(im), toSave))

  def saved_?(toSave: A): Boolean = (for (im <- indexMap; indF <- indexedField(toSave)) yield (indF.dbIndexFieldIndicatesSaved_?)).openOr(true)

  def whatToSet(toSave : A) : String = {
    mappedColumns.filter{c => ??(c._2, toSave).dirty_?}.map{c => c._1 + " = ?"}.toList.mkString("", ",", "")
  }

  def validate(toValidate: A): List[FieldError] = {
    val saved_? = this.saved_?(toValidate)
    _beforeValidation(toValidate)
    if (saved_?) _beforeValidationOnUpdate(toValidate) else _beforeValidationOnCreate(toValidate)

    val ret: List[FieldError] = mappedFieldList.flatMap(f => ??(f.method, toValidate).validate) :::
    validation.flatMap(_(toValidate))

    _afterValidation(toValidate)
    if (saved_?) _afterValidationOnUpdate(toValidate) else _afterValidationOnCreate(toValidate)

    ret
  }

  val elemName = getClass.getSuperclass.getName.split("\\.").toList.last

  def toXml(what: A): NodeSeq =
  Elem(null,elemName,
       mappedFieldList.foldRight(Null.asInstanceOf[MetaData]) {(p, md) => val fld = ??(p.method, what)
                                                               new UnprefixedAttribute(p.name, Text(fld.toString), md)}
       ,TopScope)

  /**
   * Returns true if none of the fields are dirty
   */
  def clean_?(toCheck: A): Boolean = mappedColumns.foldLeft(true)((bool, ptr) => bool && !(??(ptr._2, toCheck).dirty_?))

  def save(toSave: A): Boolean = {
    /**
     * @return true if there was exactly one row in the result set, false if not.
     */
    def runAppliers(rs: ResultSet) : Boolean = {
      try {
        if (rs.next) {
          val meta = rs.getMetaData
          toSave.runSafe {
            findApplier(indexMap.open_!, rs.getObject(1)) match {
              case Full(ap) => ap.apply(toSave, rs.getObject(1))
              case _ =>
            }
          }
          !rs.next
        } else false
      } finally {
        rs.close
      }
    }

    /**
     * Checks whether the result set has exactly one row.
     */
    def hasOneRow(rs: ResultSet) : Boolean = {
      try {
        val firstRow = rs.next
        (firstRow && !rs.next)
      } finally {
        rs.close
      }
    }

    if (saved_?(toSave) && clean_?(toSave)) true else {
      val ret = DB.use(toSave.connectionIdentifier) {
        conn =>
        _beforeSave(toSave)
        val ret = if (saved_?(toSave)) {
          _beforeUpdate(toSave)
          val ret: Boolean = if (!dirty_?(toSave)) true else {
            val ret: Boolean = DB.prepareStatement("UPDATE "+dbTableName+" SET "+whatToSet(toSave)+" WHERE "+indexMap.open_! +" = ?", conn) {
              st =>
              var colNum = 1

              for (col <- mappedColumns) {
                val colVal = ??(col._2, toSave)
                if (!columnPrimaryKey_?(col._1) && colVal.dirty_?) {
                  colVal.targetSQLType(col._1) match {
                    case Types.VARCHAR => st.setString(colNum, colVal.jdbcFriendly(col._1).asInstanceOf[String])

                    case _ => st.setObject(colNum, colVal.jdbcFriendly(col._1), colVal.targetSQLType(col._1))
                  }
                  colNum = colNum + 1
                }
              }

              indexedField(toSave).foreach(indVal =>  st.setObject(colNum, indVal.jdbcFriendly(indexMap.open_!),
                                                                   indVal.targetSQLType(indexMap.open_!)))
              st.executeUpdate
              true
            }
            ret
          }
          _afterUpdate(toSave)
          ret
        } else {
          _beforeCreate(toSave)

          val query = "INSERT INTO "+dbTableName+" ("+columnNamesForInsert+") VALUES ("+columnQueriesForInsert+")"

          def prepStat(st : PreparedStatement, postQuery: Can[String]) : Boolean = {
            var colNum = 1

<<<<<<< HEAD
	  for (col <- mappedColumns) {
	    if (!columnPrimaryKey_?(col._1)) {
	      val colVal = col._2.invoke(toSave).asInstanceOf[MappedField[AnyRef, A]]
=======
            for (col <- mappedColumns) {
              if (!columnPrimaryKey_?(col._1)) {
                val colVal = col._2.invoke(toSave, null).asInstanceOf[MappedField[AnyRef, A]]
>>>>>>> fc6b7747
                colVal.targetSQLType(col._1) match {
                  case Types.VARCHAR => st.setString(colNum, colVal.jdbcFriendly(col._1).asInstanceOf[String])

                  case _ => st.setObject(colNum, colVal.jdbcFriendly(col._1), colVal.targetSQLType(col._1))
                }

                // st.setObject(colNum, colVal.getJDBCFriendly(col._1), colVal.getTargetSQLType(col._1))
                colNum = colNum + 1
              }
            }

            val oneRowUpdated : Boolean = (conn.brokenAutogeneratedKeys_?, postQuery, indexMap) match {
              case (true, _, Empty)  => hasOneRow(st.executeQuery)

              case (true, Full(qry), _)     =>
                st.executeUpdate
                DB.prepareStatement(qry, conn)(st => runAppliers(st.executeQuery))

              case (true, _, _)     => runAppliers(st.executeQuery)

              case (false, _, Empty) => st.executeUpdate == 1

              case (false, _, _)    =>
                val uc = st.executeUpdate
                runAppliers(st.getGeneratedKeys)
            }
            oneRowUpdated
          }

          val ret = if (conn.wickedBrokenAutogeneratedKeys_?) {
            DB.prepareStatement(query, conn) {
              st => prepStat(st, Full("SELECT lastval()"))
            }
          } else if (conn.brokenAutogeneratedKeys_?) {
            val pkName = (mappedColumnInfo.filter(_._2.dbPrimaryKey_?).map(_._1)).toList.mkString(",")
            DB.prepareStatement(query + " RETURNING " + pkName, conn) {
              st => prepStat(st, Empty)
            }
          } else {
            DB.prepareStatement(query, Statement.RETURN_GENERATED_KEYS, conn) {
              st => prepStat(st, Empty)
            }
          }

          _afterCreate(toSave)
          ret
        }
        _afterSave(toSave)
        ret
      }

      // clear dirty and get rid of history
      for (col <- mappedColumns) {
        val colVal = ??(col._2, toSave)
        if (!columnPrimaryKey_?(col._1) && colVal.dirty_?) {
          colVal.resetDirty
          colVal.doneWithSave
        }
      }

      ret
    }
  }

  def columnPrimaryKey_?(name : String) = mappedColumnInfo.get(name).map(_.dbPrimaryKey_?) getOrElse false

  def createInstances(dbId: ConnectionIdentifier, rs: ResultSet, start: Can[Long], omax: Can[Long]) : List[A] = createInstances(dbId, rs, start, omax, v => Full(v))


  def createInstances[T](dbId: ConnectionIdentifier, rs: ResultSet, start: Can[Long], omax: Can[Long], f: A => Can[T]) : List[T] = {
    var ret = new ListBuffer[T]
    val bm = buildMapper(rs)
    var pos = (start openOr 0L) * -1L
    val max = omax openOr java.lang.Long.MAX_VALUE

    while (pos < max && rs.next()) {
      if (pos >= 0L) {
        f(createInstance(dbId, rs, bm._1, bm._2)).foreach(v => ret += v)
      }
      pos = pos + 1L
    }

    ret.toList
  }

  def appendFieldToStrings(in: A): String = mappedFieldList.map(p => ??(p.method, in).asString).mkString(",")

  private val columnNameToMappee = new HashMap[String, Can[(ResultSet, Int, A) => Unit]]

  def buildMapper(rs: ResultSet): (Int, Array[(ResultSet,Int,A) => Unit]) = synchronized {
    val meta = rs.getMetaData
    val colCnt = meta.getColumnCount
    val ar = new Array[(ResultSet, Int, A) => Unit](colCnt + 1)
    for (pos <- 1 to colCnt) {
      val colName = meta.getColumnName(pos).toLowerCase
      val optFunc = columnNameToMappee.get(colName) match {
        case None => {
<<<<<<< HEAD
	  val colType = meta.getColumnType(pos)
	  val fieldInfo = mappedColumns.get(colName)
	  val setTo =
	    if (fieldInfo != None) {
              val tField = fieldInfo.get.invoke(this).asInstanceOf[MappedField[AnyRef, A]]
              Some(colType match {
		case Types.INTEGER | Types.BIGINT => {
		  val bsl = tField.buildSetLongValue(fieldInfo.get, colName)
		  (rs: ResultSet, pos: Int, objInst: A) => bsl(objInst, rs.getLong(pos), rs.wasNull)}
		case Types.VARCHAR => {
		  val bsl = tField.buildSetStringValue(fieldInfo.get, colName)
		  (rs: ResultSet, pos: Int, objInst: A) => bsl(objInst, rs.getString(pos))}
		case Types.DATE | Types.TIME | Types.TIMESTAMP =>
		  val bsl = tField.buildSetDateValue(fieldInfo.get, colName)
		(rs: ResultSet, pos: Int, objInst: A) => bsl(objInst, rs.getTimestamp(pos))
		case Types.BOOLEAN | Types.BIT =>{
		  val bsl = tField.buildSetBooleanValue(fieldInfo.get, colName)
		  (rs: ResultSet, pos: Int, objInst: A) => bsl(objInst, rs.getBoolean(pos), rs.wasNull)}
		case _ => {
		  (rs: ResultSet, pos: Int, objInst: A) => {
		    val res = rs.getObject(pos)
		    findApplier(colName, res).foreach(f => f(objInst, res))
		  }
		}
              })
	    } else None

	  columnNameToMappee(colName) = Can(setTo)
	  Can(setTo)
        }
=======
            val colType = meta.getColumnType(pos)
            val fieldInfo = mappedColumns.get(colName)
            val setTo =
            if (fieldInfo != None) {
              val tField = fieldInfo.get.invoke(this, null).asInstanceOf[MappedField[AnyRef, A]]
              Some(colType match {
                  case Types.INTEGER | Types.BIGINT => {
                      val bsl = tField.buildSetLongValue(fieldInfo.get, colName)
                      (rs: ResultSet, pos: int, objInst: A) => bsl(objInst, rs.getLong(pos), rs.wasNull)}
                  case Types.VARCHAR => {
                      val bsl = tField.buildSetStringValue(fieldInfo.get, colName)
                      (rs: ResultSet, pos: int, objInst: A) => bsl(objInst, rs.getString(pos))}
                  case Types.DATE | Types.TIME | Types.TIMESTAMP =>
                    val bsl = tField.buildSetDateValue(fieldInfo.get, colName)
                    (rs: ResultSet, pos: int, objInst: A) => bsl(objInst, rs.getTimestamp(pos))
                  case Types.BOOLEAN | Types.BIT =>{
                      val bsl = tField.buildSetBooleanValue(fieldInfo.get, colName)
                      (rs: ResultSet, pos: int, objInst: A) => bsl(objInst, rs.getBoolean(pos), rs.wasNull)}
                  case _ => {
                      (rs: ResultSet, pos: int, objInst: A) => {
                        val res = rs.getObject(pos)
                        findApplier(colName, res).foreach(f => f(objInst, res))
                      }
                    }
                })
            } else None

            columnNameToMappee(colName) = Can(setTo)
            Can(setTo)
          }
>>>>>>> fc6b7747
        case Some(of) => of
      }
      ar(pos) = optFunc openOr null
    }
    (colCnt, ar)
  }

  def createInstance(dbId: ConnectionIdentifier, rs : ResultSet, colCnt: Int, mapFuncs: Array[(ResultSet,Int,A) => Unit]) : A = {
    val ret = createInstance.connectionIdentifier(dbId)
    val ra = ret// .asInstanceOf[Mapper[A]]

    var pos = 1
    while (pos <= colCnt) {
      mapFuncs(pos) match {
        case null =>
        case f => f(rs, pos, ra)
      }
      pos = pos + 1
    }
    ret
  }

  protected def  findApplier(name : String, inst : AnyRef) : Can[((A, AnyRef) => Unit)] = synchronized {
    val clz = inst match {
      case null => null
      case _ => inst.getClass.asInstanceOf[Class[(C forSome {type C})]]
    }
    val look = (name.toLowerCase, if (clz ne null) Full(clz) else Empty)
    Can(mappedAppliers.get(look) orElse {
        val newFunc = createApplier(name, inst)
        mappedAppliers(look) = newFunc
        Some(newFunc)
      })
  }


  private def createApplier(name : String, inst : AnyRef /*, clz : Class*/) : (A, AnyRef) => Unit = {
    val accessor = mappedColumns.get(name)
    if ((accessor eq null) || accessor == None) null else {
      (accessor.get.invoke(this).asInstanceOf[MappedField[AnyRef, A]]).buildSetActualValue(accessor.get, inst, name)
    }
  }

  def fieldMapperPf(transform: (BaseOwnedMappedField[A] => NodeSeq), actual: A): PartialFunction[String, NodeSeq => NodeSeq] = {
    Map.empty ++ mappedFieldList.map ( mf =>
      (mf.name, ((ignore: NodeSeq) => transform(??(mf.method, actual))))
    )
  }

  def checkFieldNames(in: A): Unit = mappedFieldList.foreach(f =>
    ??(f.method, in) match {
      case field if (field.i_name_! eq null) => field.setName_!(f.name)
      case _ =>
    })

  /**
   * Get a field by the field name
   * @param fieldName -- the name of the field to get
   * @param actual -- the instance to get the field on
   *
   * @return Can[The Field] (Empty if the field is not found)
   */
  def fieldByName[T](fieldName: String, actual: A):Can[MappedField[T, A]] = Can(_mappedFields.get(fieldName)).map(meth => ??(meth, actual).asInstanceOf[MappedField[T,A]])

  /**
   * A partial function that takes an instance of A and a field name and returns the mapped field
   */
  lazy val fieldMatcher: PartialFunction[(A, String), MappedField[Any, A]] = {
    case (actual, fieldName) if _mappedFields.contains(fieldName) => fieldByName[Any](fieldName, actual).open_! // we know this is defined
  }

  def createInstance: A = rootClass.newInstance.asInstanceOf[A]

  def fieldOrder: List[BaseOwnedMappedField[A]] = Nil

  protected val rootClass = this.getClass.getSuperclass

  private val mappedAppliers = new HashMap[(String, Can[Class[(C forSome {type C})]]), (A, AnyRef) => Unit];

  private val _mappedFields  = new HashMap[String, Method];

  private[mapper] var mappedFieldList: List[FieldHolder[A]] = Nil; // new Array[Triple[String, Method, MappedField[Any,Any]]]();

  private var mappedCallbacks: List[(String, Method)] = Nil

  private val mappedColumns = new HashMap[String, Method];

  // private val mappedFieldInfo = new HashMap[String, MappedField[AnyRef, A]]
  private val mappedColumnInfo = new HashMap[String, MappedField[AnyRef, A]]



  private var indexMap: Can[String] = Empty

  this.runSafe {
    val tArray = new ListBuffer[FieldHolder[A]]

    def isMagicObject(m: Method) = m.getReturnType.getName.endsWith("$"+m.getName+"$") && m.getParameterTypes.length == 0
    def isMappedField(m: Method) = classOf[MappedField[Nothing, A]].isAssignableFrom(m.getReturnType)
    def isLifecycle(m: Method) = classOf[LifecycleCallbacks].isAssignableFrom(m.getReturnType)

    mappedCallbacks = for (v <- this.getClass.getSuperclass.getMethods.toList if isMagicObject(v) && isLifecycle(v)) yield (v.getName, v)

    for (v <- this.getClass.getSuperclass.getMethods  if isMagicObject(v) && isMappedField(v)) {
      v.invoke(this) match {
        case mf: MappedField[AnyRef, A] if !mf.ignoreField_? =>
          mf.setName_!(v.getName)
          tArray += FieldHolder(mf.name, v, mf)
          for (colName <- mf.dbColumnNames(v.getName)) {
            mappedColumnInfo(colName) = mf
            mappedColumns(colName) = v
          }
          if (mf.dbPrimaryKey_?) {
            indexMap = Full(mf.dbColumnName) // Full(v.getName.toLowerCase)
          }

        case _ =>
      }
    }

    def findPos(in: AnyRef) : Can[Int] = {
      tArray.toList.zipWithIndex.filter(mft => in eq mft._1.field) match {
        case Nil => Empty
        case x :: xs => Full(x._2)
      }
    }

    val resArray = new ListBuffer[FieldHolder[A]];

    fieldOrder.foreach(f => findPos(f).foreach(pos => resArray += tArray.remove(pos)))

    tArray.foreach(mft => resArray += mft)

    mappedFieldList = resArray.toList
    mappedFieldList.foreach(ae => _mappedFields(ae.name) = ae.method)
  }

  val columnNamesForInsert = (mappedColumnInfo.filter(!_._2.dbPrimaryKey_?).map(_._1)).toList.mkString(",")

  val columnQueriesForInsert = {
    (mappedColumnInfo.filter(!_._2.dbPrimaryKey_?).map(p => "?")).toList.mkString(",")
  }

  private def fixTableName(name: String) = clean(name.toLowerCase) match {
    case name if DB.reservedWords.contains(name) => name+"_t"
    case name => name
  }

  private def internalTableName_$_$ = 
  getClass.getSuperclass.getName.split("\\.").toList.last;

  /**
   * This function converts a header name into the appropriate
   * XHTML format for displaying across the headers of a
   * formatted block.  The default is &lt;th&gt; for use
   * in XHTML tables.  If you change this function, the change
   * will be used for this MetaMapper unless you override the
   * htmlHeades method
   */
  var displayNameToHeaderElement: String => NodeSeq =
  MapperRules.displayNameToHeaderElement

  def htmlHeaders: NodeSeq =
  mappedFieldList.filter(_.field.dbDisplay_?).
  flatMap(mft => displayNameToHeaderElement(mft.field.displayName))

  def mappedFields: Seq[BaseMappedField] = mappedFieldList.map(f => f.field)

  /**
   * This function converts an element into the appropriate
   * XHTML format for displaying across a line 
   * formatted block.  The default is &lt;td&gt; for use
   * in XHTML tables.  If you change this function, the change
   * will be used for this MetaMapper unless you override the
   * doHtmlLine method.
   */
  var displayFieldAsLineElement: NodeSeq => NodeSeq = 
  MapperRules.displayFieldAsLineElement
  

  def doHtmlLine(toLine: A): NodeSeq = 
  mappedFieldList.filter(_.field.dbDisplay_?).
  flatMap(mft => displayFieldAsLineElement(??(mft.method, toLine).asHtml))

  def asJs(actual: A): JsExp = {
    JE.JsObj(("$lift_class", JE.Str(dbTableName)) :: mappedFieldList.
             map(f => ??(f.method, actual)).filter(_.renderJs_?).flatMap(_.asJs).toList :::
             actual.suplementalJs(Empty) :_*)
  }

  /**
   *
   */
  def asJSON(actual: A, sb: StringBuilder): StringBuilder = {
    sb.append('{')
    mappedFieldList.foreach{
      f =>
      sb.append(f.name)
      sb.append(':')
      ??(f.method, actual).is
      // FIXME finish JSON
    }
    sb.append('}')
    sb
  }

  def asHtml(toLine: A): NodeSeq =
  Text(internalTableName_$_$) :: Text("={ ") ::
  (for (mft <- mappedFieldList if mft.field.dbDisplay_? ;
        val field = ??(mft.method, toLine)) yield
   <span>{field.displayName}={field.asHtml}&nbsp;</span>
  ) :::List(Text(" }"))


  /**
   * This function converts a name and form for a given field in the
   * model to XHTML for presentation in the browser.  By
   * default, a table row ( &lt;tr&gt; ) is presented, but
   * you can change the function to display something else.
   */
  var formatFormElement: (NodeSeq, NodeSeq) => NodeSeq =
  MapperRules.formatFormElement
								      
  def formatFormLine(displayName: NodeSeq, form: NodeSeq): NodeSeq = 
  formatFormElement(displayName, form)

  def toForm(toMap: A): NodeSeq =
  mappedFieldList.map(e => ??(e.method, toMap)).
  filter(_.dbDisplay_?).flatMap (
    field =>
    field.toForm.toList.
    flatMap(form => formatFormLine(Text(field.displayName), form))
  )

  /**
   * Given the prototype field (the field on the Singleton), get the field from the instance
   * @param actual -- the Mapper instance
   * @param protoField -- the field from the MetaMapper (Singleton)
   *
   * @return the field from the actual object
   */
  def getActualField[T](actual: A, protoField: MappedField[T, A]): MappedField[T, A] =
  ??(_mappedFields(protoField.name), actual).asInstanceOf[MappedField[T,A]]


  /**
   * Given the prototype field (the field on the Singleton), get the field from the instance
   * @param actual -- the Mapper instance
   * @param protoField -- the field from the MetaMapper (Singleton)
   *
   * @return the field from the actual object
   */
  def getActualBaseField(actual: A, protoField: BaseOwnedMappedField[A]): BaseOwnedMappedField[A] =
  ??(_mappedFields(protoField.name), actual) // .asInstanceOf[MappedField[T,A]]

  /**
   * The name of the database table.  Override this method if you
   * want to change the table to something other than the name of the Mapper class
   */
  def dbTableName = _dbTableName

  private[mapper] lazy val _dbTableName = fixTableName(internalTableName_$_$)

  /*
   private val _dbTableName: String = {
   fixTableName(internalTableName_$_$)
   }
   */


  private def setupInstanceForPostCommit(inst: A) {
    if (!inst.addedPostCommit) {
      DB.appendPostFunc(inst.connectionIdentifier, () => afterCommit.foreach(_(inst)))
      inst.addedPostCommit = true
    }
  }

  private def eachField(what: A, toRun: List[(A) => Any])(f: (LifecycleCallbacks) => Any) {
    mappedCallbacks.foreach (e =>
      e._2.invoke(what) match {
        case lccb: LifecycleCallbacks => f(lccb)
        case _ =>
      })
    toRun.foreach{tf => tf(what)}
  }
  private def _beforeValidation(what: A) {setupInstanceForPostCommit(what); eachField(what, beforeValidation) {field => field.beforeValidation}  }
  private def _beforeValidationOnCreate(what: A) {eachField(what, beforeValidationOnCreate) {field => field.beforeValidationOnCreate}  }
  private def _beforeValidationOnUpdate(what: A) {eachField(what, beforeValidationOnUpdate) {field => field.beforeValidationOnUpdate}  }
  private def _afterValidation(what: A) { eachField(what, afterValidation) {field => field.afterValidation}  }
  private def _afterValidationOnCreate(what: A) {eachField(what, afterValidationOnCreate) {field => field.afterValidationOnCreate}  }
  private def _afterValidationOnUpdate(what: A) {eachField(what, afterValidationOnUpdate) {field => field.afterValidationOnUpdate}  }

  private def _beforeSave(what: A) {setupInstanceForPostCommit(what); eachField(what, beforeSave) {field => field.beforeSave}  }
  private def _beforeCreate(what: A) { eachField(what, beforeCreate) {field => field.beforeCreate}  }
  private def _beforeUpdate(what: A) { eachField(what, beforeUpdate) {field => field.beforeUpdate}  }

  private def _afterSave(what: A) {eachField(what, afterSave) {field => field.afterSave}  }
  private def _afterCreate(what: A) {eachField(what, afterCreate) {field => field.afterCreate}  }
  private def _afterUpdate(what: A) {eachField(what, afterUpdate) {field => field.afterUpdate}  }

  private def _beforeDelete(what: A) {setupInstanceForPostCommit(what); eachField(what, beforeDelete) {field => field.beforeDelete}  }
  private def _afterDelete(what: A) {eachField(what, afterDelete) {field => field.afterDelete}  }

  def beforeSchemifier {}
  def afterSchemifier {}

  def dbIndexes: List[Index[A]] = Nil

  implicit def fieldToItem[T](in: MappedField[T, A]): IndexItem[A] = IndexField(in)
  implicit def boundedFieldToItem(in: (MappedField[String, A], Int)): BoundedIndexField[A] = BoundedIndexField(in._1, in._2)

  // protected def getField(inst : Mapper[A], meth : Method) = meth.invoke(inst, null).asInstanceOf[MappedField[AnyRef,A]]
}

object OprEnum extends Enumeration {
  val Eql = Value(1, "=")
  val <> = Value(2, "<>")
  val >= = Value(3, ">=")
  val != = <>
  val <= = Value(4, "<=")
  val > = Value(5, ">")
  val < = Value(6, "<")
  val IsNull = Value(7, "IS NULL")
  val IsNotNull = Value(8, "IS NOT NULL")
}


case class Index[A <: Mapper[A]](columns: IndexItem[A]*)

abstract class IndexItem[A <: Mapper[A]] {
  def field: BaseMappedField
  def indexDesc: String
}

case class IndexField[A <: Mapper[A], T](field: MappedField[T, A]) extends IndexItem[A] {
  def indexDesc: String = field.dbColumnName
}
case class BoundedIndexField[A <: Mapper[A]](field: MappedField[String, A], len: Int) extends IndexItem[A] {
  def indexDesc: String = field.dbColumnName+"("+len+")"
}

abstract class QueryParam[O<:Mapper[O]]
case class Cmp[O<:Mapper[O], T](field: MappedField[T,O], opr: OprEnum.Value, value: Can[T], otherField: Can[MappedField[T, O]]) extends QueryParam[O]
case class OrderBy[O<:Mapper[O], T](field: MappedField[T,O], 
                                    order: AscOrDesc) extends QueryParam[O]

trait AscOrDesc {
  def sql: String
}

case object Ascending extends AscOrDesc {
  def sql: String = " ASC "
}

case object Descending extends AscOrDesc {
  def sql: String = " DESC "
}

case class OrderBySql[O <: Mapper[O]](sql: String) extends QueryParam[O]

case class ByList[O<:Mapper[O], T](field: MappedField[T,O], vals: List[T]) extends QueryParam[O]
case class BySql[O<:Mapper[O]](query: String, params: Any*) extends QueryParam[O]
case class MaxRows[O<:Mapper[O]](max: Long) extends QueryParam[O]
case class StartAt[O<:Mapper[O]](start: Long) extends QueryParam[O]

abstract class InThing[OuterType <: Mapper[OuterType]] extends QueryParam[OuterType] {
  type JoinType
  type InnerType <: Mapper[InnerType]

  def outerField: MappedField[JoinType, OuterType]
  def innerField: MappedField[JoinType, InnerType]
  def innerMeta: MetaMapper[InnerType]
  def queryParams: List[QueryParam[InnerType]]
}

case class InRaw[TheType <: 
                 Mapper[TheType], T](field: MappedField[T, TheType],
                                     rawSql: String,
                                     checkedBy: IHaveValidatedThisSQL)
extends QueryParam[TheType]

object In {
  def fk[InnerMapper <: Mapper[InnerMapper], JoinTypeA,
         Zoom <% QueryParam[InnerMapper],
         OuterMapper <:KeyedMapper[JoinTypeA, OuterMapper]]
  (fielda: MappedForeignKey[JoinTypeA, InnerMapper, OuterMapper],
   qp: Zoom*): InThing[OuterMapper]
  = {
    new InThing[OuterMapper] {
      type JoinType = JoinTypeA
      type InnerType = InnerMapper

      val outerField: MappedField[JoinType, OuterMapper] = fielda.dbKeyToTable.primaryKeyField
      val innerField: MappedField[JoinType, InnerMapper] = fielda
      val innerMeta: MetaMapper[InnerMapper] = fielda.fieldOwner.getSingleton

      val queryParams: List[QueryParam[InnerMapper]] = 
      qp.map{v => val r: QueryParam[InnerMapper] = v; r}.toList
    }
  }
  
  def apply[InnerMapper <: Mapper[InnerMapper], JoinTypeA,
            Zoom <% QueryParam[InnerMapper],
            OuterMapper <: Mapper[OuterMapper]]
  (outerField: MappedField[JoinTypeA, OuterMapper],
   innerField: MappedField[JoinTypeA, InnerMapper],
   qp: Zoom*): InThing[OuterMapper]
  = {
    new InThing[OuterMapper] {
      type JoinType = JoinTypeA
      type InnerType = InnerMapper

      val outerField: MappedField[JoinType, OuterMapper] = outerField
      val innerField: MappedField[JoinType, InnerMapper] = innerField
      val innerMeta: MetaMapper[InnerMapper] = innerField.fieldOwner.getSingleton

      val queryParams: List[QueryParam[InnerMapper]] = {
        
        qp.map{v => val r: QueryParam[InnerMapper] = v; r}.toList
      }
    }
  }

  
}

object By {
  import OprEnum._

  def apply[O <: Mapper[O], T, U <% T](field: MappedField[T, O], value: U) = Cmp[O,T](field, Eql, Full(value), Empty)
  def apply[O <: Mapper[O],T,  Q <: KeyedMapper[T, Q]](field: MappedForeignKey[T, O, Q], value: Q) =
  Cmp[O,T](field, Eql, Full(value.primaryKeyField.is), Empty)

  def apply[O <: Mapper[O],T, Q <: KeyedMapper[T, Q]](field: MappedForeignKey[T, O, Q], value: Can[Q]) =
  value match {
    case Full(v) => Cmp[O,T](field, Eql, Full(v.primaryKeyField.is), Empty)
    case _ => Cmp(field, IsNull, Empty, Empty)
  }
}

object NotBy {
  import OprEnum._

  def apply[O <: Mapper[O], T, U <% T](field: MappedField[T, O], value: U) = Cmp[O,T](field, <>, Full(value), Empty)
  def apply[O <: Mapper[O],T,  Q <: KeyedMapper[T, Q]](field: MappedForeignKey[T, O, Q], value: Q) =
  Cmp[O,T](field, <>, Full(value.primaryKeyField.is), Empty)
  def apply[O <: Mapper[O],T, Q <: KeyedMapper[T, Q]](field: MappedForeignKey[T, O, Q], value: Can[Q]) =
  value match {
    case Full(v) => Cmp[O,T](field, <>, Full(v.primaryKeyField.is), Empty)
    case _ => Cmp(field, IsNotNull, Empty, Empty)
  }
}

object ByRef {
  import OprEnum._

  def apply[O <: Mapper[O], T](field: MappedField[T, O], otherField: MappedField[T,O]) = Cmp[O,T](field, Eql, Empty, Full(otherField))
}

object NotByRef {
  import OprEnum._

  def apply[O <: Mapper[O], T](field: MappedField[T, O], otherField: MappedField[T,O]) = Cmp[O,T](field, <>, Empty, Full(otherField))
}

object By_> {
  import OprEnum._

  def apply[O <: Mapper[O], T, U <% T](field: MappedField[T, O], value: U) = Cmp[O,T](field, >, Full(value), Empty)
  def apply[O <: Mapper[O], T](field: MappedField[T, O], otherField: MappedField[T,O]) = Cmp[O,T](field, >, Empty, Full(otherField))
}

object By_< {
  import OprEnum._

  def apply[O <: Mapper[O], T, U <% T](field: MappedField[T, O], value: U) = Cmp[O,T](field, <, Full(value), Empty)
  def apply[O <: Mapper[O], T](field: MappedField[T, O], otherField: MappedField[T,O]) = Cmp[O,T](field, <, Empty, Full(otherField))
}

object NullRef {
  import OprEnum._
  def apply[O <: Mapper[O], T](field: MappedField[T, O]) = Cmp(field, IsNull, Empty, Empty)
}

object NotNullRef {
  import OprEnum._
  def apply[O <: Mapper[O], T](field: MappedField[T, O]) = Cmp(field, IsNotNull, Empty, Empty)
}

trait LongKeyedMetaMapper[A <: LongKeyedMapper[A]] extends KeyedMetaMapper[Long, A] { self: A => }


trait KeyedMetaMapper[Type, A<:KeyedMapper[Type, A]] extends MetaMapper[A] with KeyedMapper[Type, A] {
  self: A  with MetaMapper[A] with KeyedMapper[Type, A] =>

  private def testProdArity(prod: Product): Boolean = {
    var pos = 0
    while (pos < prod.productArity) {
      if (!prod.productElement(pos).isInstanceOf[QueryParam[A]]) return false
      pos = pos + 1
    }
    true
  }

  type Q = MappedForeignKey[AnyBound, A, OO] with MappedField[AnyBound, A] forSome
  {type OO <: KeyedMapper[AnyBound, OO]}

  def asSafeJs(actual: A, f: KeyObfuscator): JsExp = {
    val pk = actual.primaryKeyField
    val first = (pk.name, JE.Str(f.obscure(self, pk.is)))
    JE.JsObj(first :: ("$lift_class", JE.Str(dbTableName)) :: mappedFieldList.
             map(f => this.??(f.method, actual)).
             filter(f => !f.dbPrimaryKey_? && f.renderJs_?).flatMap{
        case fk:  Q =>
          val key = f.obscure(fk.dbKeyToTable, fk.is)
          List((fk.name, JE.Str(key)),
               (fk.name+"_obj",
                JE.AnonFunc("index", JE.JsRaw("return index["+key.encJs+"];").cmd)))

        case x => x.asJs}.toList :::
             actual.suplementalJs(Full(f)) :_*)
  }

  private def convertToQPList(prod: Product): Array[QueryParam[A]] = {
    var pos = 0
    val ret = new Array[QueryParam[A]](prod.productArity)
    while (pos < prod.productArity) {
      ret(pos) = prod.productElement(pos).asInstanceOf[QueryParam[A]]
      pos = pos + 1
    }
    ret
  }

  private def anyToFindString(in: Any): Can[String] =
  in match {
    case Empty | None | null | Failure(_, _, _) => Empty
    case Full(n) => anyToFindString(n)
    case Some(n) => anyToFindString(n)
    case v => Full(v.toString)
  }

  def find(key: Any): Can[A] =
  key match {
    case qp: QueryParam[A] => find(List(qp.asInstanceOf[QueryParam[A]]) :_*)
    case prod: Product if (testProdArity(prod)) => find(convertToQPList(prod) :_*)
    case key => anyToFindString(key) flatMap (find(_))
  }

  def findDb(dbId: ConnectionIdentifier, key: Any): Can[A] =
  key match {
    case qp: QueryParam[A] => findDb(dbId, List(qp.asInstanceOf[QueryParam[A]]) :_*)
    case prod: Product if (testProdArity(prod)) => findDb(dbId, convertToQPList(prod) :_*)
    case key => anyToFindString(key) flatMap (find(dbId, _))
  }

  def find(key: String): Can[A] = dbStringToKey(key) flatMap (realKey => findDbByKey(selectDbForKey(realKey), realKey))

  def find(dbId: ConnectionIdentifier, key: String): Can[A] =  dbStringToKey(key) flatMap (realKey =>  findDbByKey(dbId, realKey))

  def findByKey(key: Type) : Can[A] = findDbByKey(dbDefaultConnectionIdentifier, key)

  def dbStringToKey(in: String): Can[Type] = primaryKeyField.convertKey(in)

  private def selectDbForKey(key: Type): ConnectionIdentifier =
  if (dbSelectDBConnectionForFind.isDefinedAt(key)) dbSelectDBConnectionForFind(key)
  else dbDefaultConnectionIdentifier

  def dbSelectDBConnectionForFind: PartialFunction[Type, ConnectionIdentifier] = Map.empty

  def findDbByKey(dbId: ConnectionIdentifier, key: Type) : Can[A] =
  findDbByKey(dbId, mappedFields, key)
  
  def findDbByKey(dbId: ConnectionIdentifier, fields: Seq[SelectableField],
                  key: Type) : Can[A] =
  DB.use(dbId) { conn =>
    val field = primaryKeyField

    DB.prepareStatement("SELECT "+
                        fields.map(_.dbSelectString).
                        mkString(", ")+
                        " FROM "+dbTableName+" WHERE "+field.dbColumnName+" = ?", conn) {
      st =>
      st.setObject(1, field.makeKeyJDBCFriendly(key), field.targetSQLType(field.dbColumnName))
      DB.exec(st) {
        rs =>
        val mi = buildMapper(rs)
        if (rs.next) Full(createInstance(dbId, rs, mi._1, mi._2))
        else Empty
      }
    }
  }

  def find(by: QueryParam[A]*): Can[A] = findDb(dbDefaultConnectionIdentifier, by :_*)

  def findDb(dbId: ConnectionIdentifier, by: QueryParam[A]*): Can[A] =
  findDb(dbId, mappedFields, by :_*)
  
  def findDb(dbId: ConnectionIdentifier, fields: Seq[SelectableField],
             by: QueryParam[A]*): Can[A] = {
    DB.use(dbId) {
      conn =>
      val bl = by.toList
      val (query, start, max) = addEndStuffs(addFields("SELECT "+
                                                       fields.map(_.dbSelectString).
                                                       mkString(", ")+
                                                       " FROM "+dbTableName+" ",false,  bl), bl, conn)
      DB.prepareStatement(query, conn) {
        st =>
        setStatementFields(st, bl, 1)
        DB.exec(st) {
          rs =>
          val mi = buildMapper(rs)
          if (rs.next) Full(createInstance(dbId, rs, mi._1, mi._2))
          else Empty
        }

      }
    }
  }

  override def afterSchemifier {
    if (crudSnippets_?) {
      LiftRules.addSnippetAfter(crudSnippets)
    }
  }

  /**
   * Override this definition in your model to enable CRUD snippets
   * for that model. Set to false by default.
   *
   * Remember to override editSnippetSetup and viewSnippetSetup as well,
   * as the defaults are broken.
   *
   * @return false
   */
  def crudSnippets_? = false

  /**
   * Defines the default CRUD snippets. Override if you want to change
   * the names of the snippets. Defaults are "add", "edit", and "view".
   *
   * (No, there's no D in CRUD.)
   */
  def crudSnippets: LiftRules.SnippetPf = {
    val Name = _dbTableName

    {
      case Name :: "add"  :: _ => addSnippet
      case Name :: "edit" :: _ => editSnippet
      case Name :: "view" :: _ => viewSnippet
    }
  }

  /**
   * Default snippet for modification. Used by the default add and edit snippets.
   */
  def modSnippet(xhtml: NodeSeq, obj: A, cleanup: (A => Unit)): NodeSeq = {
    val name = _dbTableName

    def callback() {
      cleanup(obj)
    }

    xbind(name, xhtml)(obj.fieldPf orElse obj.fieldMapperPf(_.toForm.openOr(Text(""))) orElse {
        case "submit" => label => SHtml.submit(label.text, callback())
      })
  }

  /**
   * Default add snippet. Override to change behavior of the add snippet.
   */
  def addSnippet(xhtml: NodeSeq): NodeSeq = {
    modSnippet(xhtml, addSnippetSetup, addSnippetCallback _)
  }

  /**
   * Default edit snippet. Override to change behavior of the edit snippet.
   */
  def editSnippet(xhtml: NodeSeq): NodeSeq = {
    modSnippet(xhtml, editSnippetSetup, editSnippetCallback _)
  }

  /**
   * Default view snippet. Override to change behavior of the view snippet.
   */
  def viewSnippet(xhtml: NodeSeq): NodeSeq = {
    val Name = _dbTableName
    val obj: A = viewSnippetSetup

    xbind(Name, xhtml)(obj.fieldPf orElse obj.fieldMapperPf(_.asHtml))
  }

  /**
   * Lame attempt at automatically getting an object from the HTTP parameters.
   * BROKEN! DO NOT USE! Only here so that existing sub-classes KeyedMetaMapper
   * don't have to implement new methods when I commit the CRUD snippets code.
   */
  def objFromIndexedParam: Can[A] = {
    val found = for (
      req <- S.request.toList;
      (param, value :: _) <- req.params;
      fh <- mappedFieldList if fh.field.dbIndexed_? == true && fh.name.equals(param)
    ) yield find(value)

    found.filter(obj => obj match {
        case Full(obj) => true
        case _         => false
      }) match {
      case obj :: _ => obj
      case _        => Empty
    }
  }

  /**
   * Default setup behavior for the add snippet. Creates a new mapped object.
   *
   * @return new mapped object
   */
  def addSnippetSetup: A = {
    this.create
  }

  /**
   * Default setup behavior for the edit snippet. BROKEN! MUST OVERRIDE IF
   * USING CRUD SNIPPETS!
   *
   * @return a mapped object of this metamapper's type
   */
  def editSnippetSetup: A = {
    objFromIndexedParam.open_!
  }
  /**
   * Default setup behavior for the view snippet. BROKEN! MUST OVERRIDE IF
   * USING CRUD SNIPPETS!
   *
   * @return a mapped object of this metamapper's type
   */
  def viewSnippetSetup: A = {
    objFromIndexedParam.open_!
  }
  /**
   * Default callback behavior of the edit snippet. Called when the user
   * presses submit. Saves the passed in object.
   *
   * @param obj mapped object of this metamapper's type
   */
  def editSnippetCallback(obj: A) { obj.save }
  /**
   * Default callback behavior of the add snippet. Called when the user
   * presses submit. Saves the passed in object.
   *
   * @param obj mapped object of this metamapper's type
   */
  def addSnippetCallback(obj: A) { obj.save }
}

case class FieldHolder[T](name: String, method: Method, field: MappedField[_, T])

class KeyObfuscator {
  var to: Map[String, Map[Any, String]] = Map.empty
  var from: Map[String, Map[String, Any]] = Map.empty

  def obscure[KeyType, MetaType <: KeyedMapper[KeyType, MetaType]](theType:
                                                                   KeyedMetaMapper[KeyType, MetaType], key: KeyType): String = synchronized {
    val local: Map[Any, String] = to.getOrElse(theType.dbTableName, Map.empty)
    local.get(key) match {
      case Some(s) => s
      case _ => val ret = "r"+randomString(15)

        val l2: Map[Any, String] = local + ( (key -> ret) )
        to = to + ( (theType.dbTableName -> l2) )

        val lf: Map[String, Any] = from.getOrElse(theType.dbTableName, Map.empty) + ( (ret -> key))
        // lf(ret) = key
        from = from + ( (theType.dbTableName -> lf) )

        ret
    }
  }

  def obscure[KeyType, MetaType <: KeyedMapper[KeyType, MetaType]](what: KeyedMapper[KeyType, MetaType]): String =
  {
    obscure(what.getSingleton, what.primaryKeyField.is)
  }

  def apply[KeyType, MetaType <: KeyedMapper[KeyType, MetaType], Q <% KeyType](theType:
                                                                               KeyedMetaMapper[KeyType, MetaType], key: Q): String = {
    val k: KeyType = key
    obscure(theType, k)
  }

  def apply[KeyType, MetaType <: KeyedMapper[KeyType, MetaType]](what: KeyedMapper[KeyType, MetaType]): String =
  {
    obscure(what)
  }

  def recover[KeyType, MetaType <: KeyedMapper[KeyType, MetaType]](theType:
                                                                   KeyedMetaMapper[KeyType, MetaType], id: String): Can[KeyType] = synchronized {
    Can(from.get(theType.dbTableName)).flatMap(h => Can(h.get(id)).map(_.asInstanceOf[KeyType]))
  }
}

case class IHaveValidatedThisSQL(who: String, date: String)

trait SelectableField {
  def dbSelectString: String
}<|MERGE_RESOLUTION|>--- conflicted
+++ resolved
@@ -122,15 +122,6 @@
   def findAllDb(dbId:ConnectionIdentifier): List[A] = 
   findMapDb(dbId, Nil :_*)(v => Full(v))
 
-<<<<<<< HEAD
-  def countByInsecureSql(query: String, IDidASecurityAuditOnThisQuery: Boolean): Long = countByInsecureSqlDb(dbDefaultConnectionIdentifier, query, IDidASecurityAuditOnThisQuery)
-
-  def countByInsecureSqlDb(dbId: ConnectionIdentifier, query: String, IDidASecurityAuditOnThisQuery: Boolean): Long =
-    if (!IDidASecurityAuditOnThisQuery) -1L
-    else DB.use(dbId)(DB.prepareStatement(query, _)(DB.exec(_)(rs => if (rs.next) rs.getLong(1) else 0L)))
-
-  def findAllByInsecureSql(query: String, IDidASecurityAuditOnThisQuery: Boolean): List[A] = findAllByInsecureSqlDb(dbDefaultConnectionIdentifier, query, IDidASecurityAuditOnThisQuery)
-=======
   def countByInsecureSql(query: String, checkedBy: IHaveValidatedThisSQL): Long = 
   countByInsecureSqlDb(dbDefaultConnectionIdentifier, query, checkedBy)
 
@@ -138,7 +129,6 @@
   DB.use(dbId)(DB.prepareStatement(query, _)(DB.exec(_)(rs => if (rs.next) rs.getLong(1) else 0L)))
 
   def findAllByInsecureSql(query: String, checkedBy: IHaveValidatedThisSQL): List[A] = findAllByInsecureSqlDb(dbDefaultConnectionIdentifier, query, checkedBy)
->>>>>>> fc6b7747
 
   /**
    * Execute a PreparedStatement and return a List of Mapper instances. {@code f} is
@@ -163,15 +153,6 @@
     }
   }
 
-<<<<<<< HEAD
-  def findAllByInsecureSqlDb(dbId: ConnectionIdentifier, query: String, IDidASecurityAuditOnThisQuery: Boolean): List[A] =
-    findMapByInsecureSqlDb(dbId, query, IDidASecurityAuditOnThisQuery)(a => Full(a))
-
-
-  def findMapByInsecureSql[T](query: String, IDidASecurityAuditOnThisQuery: Boolean)(f: A => Can[T]): List[T] = findMapByInsecureSqlDb(dbDefaultConnectionIdentifier, query, IDidASecurityAuditOnThisQuery)(f)
-
-  def findMapByInsecureSqlDb[T](dbId: ConnectionIdentifier, query: String, IDidASecurityAuditOnThisQuery: Boolean)(f: A => Can[T]): List[T] = {
-=======
   def findAllByInsecureSqlDb(dbId: ConnectionIdentifier, query: String, checkedBy: IHaveValidatedThisSQL): List[A] =
   findMapByInsecureSqlDb(dbId, query, checkedBy)(a => Full(a))
 
@@ -181,7 +162,6 @@
   findMapByInsecureSqlDb(dbDefaultConnectionIdentifier, query, checkedBy)(f)
 
   def findMapByInsecureSqlDb[T](dbId: ConnectionIdentifier, query: String, checkedBy: IHaveValidatedThisSQL)(f: A => Can[T]): List[T] = {
->>>>>>> fc6b7747
     DB.use(dbId) {
       conn =>
       DB.prepareStatement(query, conn) {
@@ -562,15 +542,9 @@
           def prepStat(st : PreparedStatement, postQuery: Can[String]) : Boolean = {
             var colNum = 1
 
-<<<<<<< HEAD
-	  for (col <- mappedColumns) {
-	    if (!columnPrimaryKey_?(col._1)) {
-	      val colVal = col._2.invoke(toSave).asInstanceOf[MappedField[AnyRef, A]]
-=======
             for (col <- mappedColumns) {
               if (!columnPrimaryKey_?(col._1)) {
-                val colVal = col._2.invoke(toSave, null).asInstanceOf[MappedField[AnyRef, A]]
->>>>>>> fc6b7747
+                val colVal = col._2.invoke(toSave).asInstanceOf[MappedField[AnyRef, A]]
                 colVal.targetSQLType(col._1) match {
                   case Types.VARCHAR => st.setString(colNum, colVal.jdbcFriendly(col._1).asInstanceOf[String])
 
@@ -668,58 +642,26 @@
       val colName = meta.getColumnName(pos).toLowerCase
       val optFunc = columnNameToMappee.get(colName) match {
         case None => {
-<<<<<<< HEAD
-	  val colType = meta.getColumnType(pos)
-	  val fieldInfo = mappedColumns.get(colName)
-	  val setTo =
-	    if (fieldInfo != None) {
-              val tField = fieldInfo.get.invoke(this).asInstanceOf[MappedField[AnyRef, A]]
-              Some(colType match {
-		case Types.INTEGER | Types.BIGINT => {
-		  val bsl = tField.buildSetLongValue(fieldInfo.get, colName)
-		  (rs: ResultSet, pos: Int, objInst: A) => bsl(objInst, rs.getLong(pos), rs.wasNull)}
-		case Types.VARCHAR => {
-		  val bsl = tField.buildSetStringValue(fieldInfo.get, colName)
-		  (rs: ResultSet, pos: Int, objInst: A) => bsl(objInst, rs.getString(pos))}
-		case Types.DATE | Types.TIME | Types.TIMESTAMP =>
-		  val bsl = tField.buildSetDateValue(fieldInfo.get, colName)
-		(rs: ResultSet, pos: Int, objInst: A) => bsl(objInst, rs.getTimestamp(pos))
-		case Types.BOOLEAN | Types.BIT =>{
-		  val bsl = tField.buildSetBooleanValue(fieldInfo.get, colName)
-		  (rs: ResultSet, pos: Int, objInst: A) => bsl(objInst, rs.getBoolean(pos), rs.wasNull)}
-		case _ => {
-		  (rs: ResultSet, pos: Int, objInst: A) => {
-		    val res = rs.getObject(pos)
-		    findApplier(colName, res).foreach(f => f(objInst, res))
-		  }
-		}
-              })
-	    } else None
-
-	  columnNameToMappee(colName) = Can(setTo)
-	  Can(setTo)
-        }
-=======
             val colType = meta.getColumnType(pos)
             val fieldInfo = mappedColumns.get(colName)
             val setTo =
             if (fieldInfo != None) {
-              val tField = fieldInfo.get.invoke(this, null).asInstanceOf[MappedField[AnyRef, A]]
+              val tField = fieldInfo.get.invoke(this).asInstanceOf[MappedField[AnyRef, A]]
               Some(colType match {
                   case Types.INTEGER | Types.BIGINT => {
                       val bsl = tField.buildSetLongValue(fieldInfo.get, colName)
-                      (rs: ResultSet, pos: int, objInst: A) => bsl(objInst, rs.getLong(pos), rs.wasNull)}
+                      (rs: ResultSet, pos: Int, objInst: A) => bsl(objInst, rs.getLong(pos), rs.wasNull)}
                   case Types.VARCHAR => {
                       val bsl = tField.buildSetStringValue(fieldInfo.get, colName)
-                      (rs: ResultSet, pos: int, objInst: A) => bsl(objInst, rs.getString(pos))}
+                      (rs: ResultSet, pos: Int, objInst: A) => bsl(objInst, rs.getString(pos))}
                   case Types.DATE | Types.TIME | Types.TIMESTAMP =>
                     val bsl = tField.buildSetDateValue(fieldInfo.get, colName)
-                    (rs: ResultSet, pos: int, objInst: A) => bsl(objInst, rs.getTimestamp(pos))
+                    (rs: ResultSet, pos: Int, objInst: A) => bsl(objInst, rs.getTimestamp(pos))
                   case Types.BOOLEAN | Types.BIT =>{
                       val bsl = tField.buildSetBooleanValue(fieldInfo.get, colName)
-                      (rs: ResultSet, pos: int, objInst: A) => bsl(objInst, rs.getBoolean(pos), rs.wasNull)}
+                      (rs: ResultSet, pos: Int, objInst: A) => bsl(objInst, rs.getBoolean(pos), rs.wasNull)}
                   case _ => {
-                      (rs: ResultSet, pos: int, objInst: A) => {
+                      (rs: ResultSet, pos: Int, objInst: A) => {
                         val res = rs.getObject(pos)
                         findApplier(colName, res).foreach(f => f(objInst, res))
                       }
@@ -730,7 +672,6 @@
             columnNameToMappee(colName) = Can(setTo)
             Can(setTo)
           }
->>>>>>> fc6b7747
         case Some(of) => of
       }
       ar(pos) = optFunc openOr null
