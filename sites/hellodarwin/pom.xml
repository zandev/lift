--- conflicted
+++ resolved
@@ -3,11 +3,7 @@
   <modelVersion>4.0.0</modelVersion>
   <groupId>net.liftweb.demo</groupId>
   <artifactId>hellodarwin</artifactId>
-<<<<<<< HEAD
   <version>1.0.3-SNAPSHOT</version>
-=======
-  <version>1.0.3</version>
->>>>>>> 788c2e66
   <packaging>war</packaging>
   <name>HelloDarwin tutorial application</name>
   <!--
