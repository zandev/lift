--- conflicted
+++ resolved
@@ -279,13 +279,8 @@
     <project.build.sourceEncoding>UTF-8</project.build.sourceEncoding>
     <project.reporting.outputEncoding>${project.build.sourceEncoding}</project.reporting.outputEncoding>
 
-<<<<<<< HEAD
-    <!--<scala.version>[2.7.5,2.7.6),(2.7.6,2.7.7]</scala.version>-->
     <scala.version>2.8.0.Beta1</scala.version>
-=======
-    <scala.version>2.7.7</scala.version>
     <!-- Cannot specify 1.6) as range since this pulls in the 1.6.0-RC0 version -->
->>>>>>> 0c49d5b5
     <slf4j.version>[1.5.6,1.5.99)</slf4j.version>
     <atomikos.version>3.2.3</atomikos.version>
   </properties>
