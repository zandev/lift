/*
 * Copyright 2007-2010 WorldWide Conferencing, LLC
 *
 * Licensed under the Apache License, Version 2.0 (the "License");
 * you may not use this file except in compliance with the License.
 * You may obtain a copy of the License at
 *
 *    http://www.apache.org/licenses/LICENSE-2.0
 *
 * Unless required by applicable law or agreed to in writing,
 * software distributed under the License is distributed on an "AS IS" BASIS,
 * WITHOUT WARRANTIES OR CONDITIONS OF ANY KIND, either express or implied.
 * See the License for the specific language governing permissions
 * and limitations under the License.
 */
package bootstrap.liftweb

import _root_.net.liftweb._
import common.{Box, Full, Empty, Failure, Loggable}
import util.{Helpers, Log, NamedPF, Props}
import http._
import actor._
import provider._
import sitemap._
import Helpers._

import example._
import widgets.autocomplete._
import comet._
import model._
import lib._
import _root_.net.liftweb.mapper.{DB, ConnectionManager, Schemifier, DefaultConnectionIdentifier, ConnectionIdentifier}

import _root_.java.sql.{Connection, DriverManager}
import snippet._


/**
 * A class that's instantiated early and run.  It allows the application
 * to modify lift's environment
 */
class Boot {
  def boot {

    DB.defineConnectionManager(DefaultConnectionIdentifier, DBVendor)
    LiftRules.addToPackages("net.liftweb.example")

    LiftRules.localeCalculator = r => definedLocale.openOr(LiftRules.defaultLocaleCalculator(r))

    if (!Props.inGAE) {
      // No DB stuff in GAE
      Schemifier.schemify(true, Schemifier.infoF _, User, WikiEntry, Person)
    }

    LiftRules.dispatch.append(WebServices)

    StatelessJson.init()

    XmlServer.init()

    LiftRules.statelessDispatchTable.append {
      case r@Req("stateless" :: _, "", GetRequest) => StatelessHtml.render(r) _
    }

    LiftRules.dispatch.prepend(NamedPF("Login Validation") {
      case Req("login" :: page, "", _)
      if !LoginStuff.is && page.head != "validate" =>
        () => Full(RedirectResponse("/login/validate"))
    })

    LiftRules.snippetDispatch.append(NamedPF("Template")
                                     (Map("Template" -> Template,
                                          "AllJson" -> AllJson)))

    LiftRules.snippetDispatch.append {
      case "MyWizard" => MyWizard
      case "WizardChallenge" => WizardChallenge
      case "ScreenForm" => PersonScreen
    }

    SessionMaster.sessionCheckFuncs = SessionMaster.sessionCheckFuncs :::
    List(SessionChecker)

    LiftRules.snippetDispatch.append(Map("runtime_stats" -> RuntimeStats))

    /*
    * Show the spinny image when an Ajax call starts
    */
    LiftRules.ajaxStart =
      Full(() => LiftRules.jsArtifacts.show("ajax-loader").cmd)

    /*
    * Make the spinny image go away when it ends
    */
    LiftRules.ajaxEnd =
      Full(() => LiftRules.jsArtifacts.hide("ajax-loader").cmd)

    LiftRules.early.append(makeUtf8)

    LiftRules.cometCreation.append {
      case CometCreationInfo("Clock",
                             name,
                             defaultXml,
                             attributes,
			     session) =>
			       new ExampleClock(session, Full("Clock"),
						name, defaultXml, attributes)
      
    }

    LiftSession.onBeginServicing = RequestLogger.beginServicing _ ::
    LiftSession.onBeginServicing

    LiftSession.onEndServicing = RequestLogger.endServicing _ ::
    LiftSession.onEndServicing

    LiftRules.setSiteMapFunc(MenuInfo.sitemap)

    ThingBuilder.boot()

    AutoComplete.init()

    // Dump information about session every 10 minutes
    SessionMaster.sessionWatchers = SessionInfoDumper ::
    SessionMaster.sessionWatchers

    // Dump browser information each time a new connection is made
    LiftSession.onBeginServicing = BrowserLogger.haveSeenYou _ :: LiftSession.onBeginServicing

  }

  private def makeUtf8(req: HTTPRequest): Unit = {req.setCharacterEncoding("UTF-8")}
}

object RequestLogger extends Loggable {
  object startTime extends RequestVar(0L)

  def beginServicing(session: LiftSession, req: Req) {
    startTime(millis)
  }

  def endServicing(session: LiftSession, req: Req,
                   response: Box[LiftResponse]) {
    val delta = millis - startTime.is
    logger.info("At " + (timeNow) + " Serviced " + req.uri + " in " + (delta) + "ms " + (
      response.map(r => " Headers: " + r.toResponse.headers) openOr ""
    ))
  }
}

object MenuInfo {
  import Loc._

  lazy val noGAE = Unless(() => Props.inGAE, "Disabled for GAE")

  def sitemap() = SiteMap(
    Menu("Home") / "index",
    Menu("Interactive Stuff") / "interactive" submenus(
      Menu("Comet Chat") / "chat" >> noGAE,
      Menu("Ajax Samples") / "ajax",
      Menu("Ajax Form") / "ajax-form",
      Menu("Modal Dialog") / "rhodeisland",
      Menu("JSON Messaging") / "json",
      Menu("Stateless JSON Messaging") / "stateless_json",
      Menu("More JSON") / "json_more",
      Menu("Ajax and Forms") / "form_ajax") ,
    Menu("Persistence") / "persistence" >> noGAE submenus (
      Menu("XML Fun") / "xml_fun" >> noGAE,
      Menu("Database") / "database" >> noGAE,
      Menu(Loc("simple", Link(List("simple"), true, "/simple/index"), "Simple Forms", noGAE)),
      Menu("Templates") / "template" >> noGAE),
    Menu("Templating") / "templating" / "index" submenus(
      Menu("Surround") / "templating" / "surround",
      Menu("Embed") / "templating" / "embed",
      Menu("Evalutation Order") / "templating" / "eval_order",
      Menu("Select <div>s") / "templating" / "selectomatic",
      Menu("Simple Wizard") / "simple_wizard",
      Menu("<head/> tag") / "templating"/ "head"),
    Menu("Web Services") / "ws" >> noGAE,
    Menu("Localization") / "lang",
    Menu("Menus") / "menu" / "index" submenus(
      Menu("First Submenu") / "menu" / "one",
      Menu("Second Submenu (has more)") / "menu" / "two" submenus(
        Menu("First (2) Submenu") / "menu" / "two_one",
        Menu("Second (2) Submenu") / "menu" / "two_two"),
      Menu("Third Submenu") / "menu" / "three",
      Menu("Forth Submenu") / "menu" / "four"),
    Menu(WikiStuff),
    Menu("Misc code") / "misc" submenus(
      Menu("Number Guessing") / "guess",
      Menu("Wizard") / "wiz",
      Menu("Wizard Challenge") / "wiz2",
      Menu("Simple Screen") / "simple_screen",
      Menu("Arc Challenge #1") / "arc",
      Menu("File Upload") / "file_upload",
      Menu(Loc("login", Link(List("login"), true, "/login/index"),
               <xml:group>Requiring Login<strike>SiteMap</strike> </xml:group>)),
      Menu("Counting") / "count"),
    Menu(Loc("lift", ExtLink("http://liftweb.net"),
             <xml:group> <i>Lift</i>project home</xml:group>)))
}

/**
* Database connection calculation
*/
object DBVendor extends ConnectionManager {
  private var pool: List[Connection] = Nil
  private var poolSize = 0
  private val maxPoolSize = 4

  private lazy val chooseDriver = Props.mode match {
    case Props.RunModes.Production => "org.apache.derby.jdbc.EmbeddedDriver"
    case _ => "org.h2.Driver"
  }


  private lazy val chooseURL = Props.mode match {
    case Props.RunModes.Production => "jdbc:derby:lift_example;create=true"
    case _ => "jdbc:h2:mem:lift;DB_CLOSE_DELAY=-1"
  }


  private def createOne: Box[Connection] = try {
    val driverName: String = Props.get("db.driver") openOr chooseDriver


    val dbUrl: String = Props.get("db.url") openOr chooseURL


    Class.forName(driverName)

    val dm = (Props.get("db.user"), Props.get("db.password")) match {
      case (Full(user), Full(pwd)) =>
        DriverManager.getConnection(dbUrl, user, pwd)

      case _ => DriverManager.getConnection(dbUrl)
    }

    Full(dm)
  } catch {
    case e: Exception => e.printStackTrace; Empty
  }

  def newConnection(name: ConnectionIdentifier): Box[Connection] =
    synchronized {
      pool match {
        case Nil if poolSize < maxPoolSize =>
          val ret = createOne
        poolSize = poolSize + 1
        ret.foreach(c => pool = c :: pool)
        ret

        case Nil => wait(1000L); newConnection(name)
        case x :: xs => try {
          x.setAutoCommit(false)
          Full(x)
        } catch {
          case e => try {
            pool = xs
            poolSize = poolSize - 1
            x.close
            newConnection(name)
          } catch {
            case e => newConnection(name)
          }
        }
      }
    }

  def releaseConnection(conn: Connection): Unit = synchronized {
    pool = conn :: pool
    notify
  }
}

object BrowserLogger extends Loggable {
  object HaveSeenYou extends SessionVar(false)

  def haveSeenYou(session: LiftSession, request: Req) {
    if (!HaveSeenYou.is) {
      logger.info("Created session " + session.uniqueId + " IP: {" + request.request.remoteAddress + "} UserAgent: {{" + request.userAgent.openOr("N/A") + "}}")
      HaveSeenYou(true)
    }
  }
}

object SessionInfoDumper extends LiftActor with Loggable {
  private var lastTime = millis

  val tenMinutes: Long = 2 minutes
<<<<<<< HEAD
=======

  import net.liftweb.example.lib.SessionChecker
>>>>>>> ca4996c6

  protected def messageHandler =
    {
      case SessionWatcherInfo(sessions) =>
        if ((millis - tenMinutes) > lastTime) {
          lastTime = millis
          val rt = Runtime.getRuntime
          rt.gc

          RuntimeStats.lastUpdate = timeNow
          RuntimeStats.totalMem = rt.totalMemory
          RuntimeStats.freeMem = rt.freeMemory
          RuntimeStats.sessions = sessions.size

          val percent = (RuntimeStats.freeMem * 100L) / RuntimeStats.totalMem

          if (percent < 25L) {
            SessionChecker.killWhen /= 2L
            SessionChecker.killCnt *= 2
          } else if (SessionChecker.killWhen < 
                     SessionChecker.defaultKillWhen) {
            SessionChecker.killWhen *= 2L
            SessionChecker.killCnt = 1
          }

          val dateStr: String = timeNow.toString
          logger.info("[MEMDEBUG] At " + dateStr + " Number of open sessions: " + sessions.size)
          logger.info("[MEMDEBUG] Free Memory: " + pretty(RuntimeStats.freeMem))
          logger.info("[MEMDEBUG] Total Memory: " + pretty(RuntimeStats.totalMem))
          logger.info("[MEMDEBUG] Kill Interval: " + (SessionChecker.killWhen / 1000L))
          logger.info("[MEMDEBUG] Kill Count: " + (SessionChecker.killCnt))
        }
    }


  private def pretty(in: Long): String =
    if (in > 1000L) pretty(in / 1000L) + "," + (in % 1000L)
    else in.toString
}<|MERGE_RESOLUTION|>--- conflicted
+++ resolved
@@ -288,11 +288,8 @@
   private var lastTime = millis
 
   val tenMinutes: Long = 2 minutes
-<<<<<<< HEAD
-=======
 
   import net.liftweb.example.lib.SessionChecker
->>>>>>> ca4996c6
 
   protected def messageHandler =
     {
