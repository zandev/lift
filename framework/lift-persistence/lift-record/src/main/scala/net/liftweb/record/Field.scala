--- conflicted
+++ resolved
@@ -142,18 +142,9 @@
   override final def safe_? : Boolean = owner.safe_?
 }
 
-<<<<<<< HEAD
 /** Refined trait for fields holding a particular value type */
 trait TypedField[ThisType] extends BaseField with Product1[ThisType] {
   type MyType = ThisType // For backwards compatability
-=======
-  /** Validate this field's setting, returning any errors found */
-  def validateField: List[FieldError] = runValidation(valueBox)
-
-  /** Helper function that does validation of a value by using the validators specified for the field */
-  protected def runValidation(in: Box[MyType]): List[FieldError] =
-    validators.flatMap(_(in).map(FieldError(this, _))).removeDuplicates
->>>>>>> 097ab584
 
   type ValidationFunction = Box[MyType] => Box[Node]
 
@@ -194,6 +185,13 @@
    * The field values is valid if all validation functions return an Empty Box
    */
   def validators: List[ValidationFunction] = Nil
+
+  /** Validate this field's setting, returning any errors found */
+  def validateField: List[FieldError] = runValidation(valueBox)
+
+  /** Helper function that does validation of a value by using the validators specified for the field */
+  protected def runValidation(in: Box[MyType]): List[FieldError] =
+    validators.flatMap(_(in).map(FieldError(this, _))).removeDuplicates
 
   /**
    * The default value of the field when a field has no value set and is optional, or a method that must return a value (e.g. value) is used
