--- conflicted
+++ resolved
@@ -176,15 +176,11 @@
   def timeZone: TimeZone =
   LiftRules.timeZoneCalculator(request.map(_.request))
 
-<<<<<<< HEAD
   /**
    * Should the output be rendered in IE6&7 compatible mode?
    */
   def ieMode: Boolean = LiftRules.calcIEMode()
 
-
-=======
->>>>>>> 57c63067
   def highLevelSessionDispatcher: List[LiftRules.DispatchPF] = highLevelSessionDispatchList.map(_.dispatch)
   /**
    * Return the list of DispatchHolders set for this session.
