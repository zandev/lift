--- conflicted
+++ resolved
@@ -218,12 +218,7 @@
 
   def +(in: Int): Int = is + in
 
-<<<<<<< HEAD
-  def real_convertToJDBCFriendly(value: Int): Object = new java.lang.Integer(value)
-=======
-  def real_convertToJDBCFriendly(value: int): Object = new _root_.java.lang.Integer(value)
->>>>>>> 36d25892
-
+  def real_convertToJDBCFriendly(value: Int): Object = new _root_.java.lang.Integer(value)
 
   def jdbcFriendly(field : String) = new _root_.java.lang.Integer(is)
 
