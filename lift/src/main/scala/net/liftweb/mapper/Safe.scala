--- conflicted
+++ resolved
@@ -19,13 +19,8 @@
    * Get the next "safe" number
    */
   def next = rand.nextLong
-<<<<<<< HEAD
   private val threadLocal = new ThreadGlobal[Long]
-  
-=======
-  private val threadLocal = new ThreadGlobal[long]
 
->>>>>>> 7319e91f
   /**
    * Is the current context "safe" for the object with the
    * given safety code?
@@ -38,35 +33,6 @@
   def runSafe[T](x : Long)(f : => T) : T = {
      threadLocal.doWith(x)(f)
   }
-<<<<<<< HEAD
-  
 
-  def randomString(len: Int) = Helpers.randomString(len)
-
-  /*
-   def randomString(len : Int) : String = {
-   len match {
-   case 0 => ""
-   case _ => randomChar + randomString(len - 1)
-   }
-   }
-   
-   def randomChar : String = {
-   rand.nextInt(62) match {
-   case s @ _ if (s < 26) => {('A' + s).asInstanceOf[char].toString}      
-   case s @ _ if (s < 52) => {('a' + (s - 26)).asInstanceOf[char].toString}      
-   case s @ _  => {('0' + (s - 52)).asInstanceOf[char].toString}      
-   }
-   }*/
-  
-  /*
-   def generateUniqueName = {
-   S.nc+"_inp_"+randomString(15)+"_$"
-   }
-   */
-=======
-
->>>>>>> 7319e91f
-
-  def randomString(len: int): String = StringHelpers.randomString(len)
+  def randomString(len: Int): String = StringHelpers.randomString(len)
 }