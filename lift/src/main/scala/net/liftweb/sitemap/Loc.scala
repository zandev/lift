package net.liftweb.sitemap

/*
 * Copyright 2007-2008 WorldWide Conferencing, LLC
 *
 * Licensed under the Apache License, Version 2.0 (the "License");
 * you may not use this file except in compliance with the License.
 * You may obtain a copy of the License at
 *
 *    http://www.apache.org/licenses/LICENSE-2.0
 *
 * Unless required by applicable law or agreed to in writing,
 * software distributed under the License is distributed on an "AS IS" BASIS,
 * WITHOUT WARRANTIES OR CONDITIONS OF ANY KIND, either express or implied.
 * See the License for the specific language governing permissions
 * and limitations under the License.
 */

import net.liftweb.http._
import net.liftweb.util._
import Helpers._

import scala.xml.{NodeSeq, Text}

/**
 * A menu location
 */
class Loc(val name: String, val link: Loc.Link, val text: Loc.LinkText, val stuff: List[Loc.LocStuff]) {
  override def toString = "Loc("+name+", "+link+", "+text+", "+stuff+")"

  def testAccess: Either[Boolean, Can[LiftResponse]] = {
    def testStuff(what: List[Loc.LocStuff]): Either[Boolean, Can[LiftResponse]] = what match {
      case Nil => Left(true)

      case Loc.If(test, msg) :: xs =>
        if (!test()) Right(Full(msg()))
        else testStuff(xs)

      case Loc.Unless(test, msg) :: xs =>
        if (test()) Right(Full(msg()))
        else testStuff(xs)

      case x :: xs => testStuff(xs)
    }

    testStuff(stuff) match {
      case Left(true) => _menu.testParentAccess
      case x => x
    }
  }

  private def findTitle(lst: List[Loc.LocStuff]): Can[Loc.Title] = lst match {
    case Nil => Empty
    case (t : Loc.Title) :: xs => Full(t)
    case _ => findTitle(lst.tail)
  }

  /**
   * The title of the location
   */
  def title: NodeSeq = findTitle(stuff).map(_.title()) openOr text.text()

  private[sitemap] def setMenu(p: Menu)
  {
    _menu = p
    p.siteMap.addLoc(this)
  }

  private var _menu: Menu = _
  def menu = _menu

  private def testAllStuff(what: List[Loc.LocStuff], req: RequestState): Boolean = {
    what match {
      case Nil => true
      case (x: Loc.Test) :: xs =>
        if (!x.test(req)) false
        else testAllStuff(xs, req)

      case x :: xs => testAllStuff(xs, req)
    }
  }

  def doesMatch_?(req: RequestState): Boolean =
  if (link.isDefinedAt( req ) ) {
    link(req) match {
      case Full(x) if testAllStuff(stuff, req) => x
      case Full(x) => false
      case x => x.openOr(false)
    }
  } else false

<<<<<<< HEAD

  def buildMenu: CompleteMenu = CompleteMenu(_menu.buildUpperLines ::: List(_menu.buildThisLine(this)) ::: List(_menu.buildChildLine))

  private[sitemap] def buildItem(current: Boolean, path: Boolean) =
    if (hidden || !testAccess._1) Empty
    else link.createLink(Nil).map(t => MenuItem(text.text(),t , current, path,
    stuff.flatMap{case v: Loc.LocInfo[(T forSome {type T})] => v() case _ =>  Empty}))
=======
  def buildMenu: CompleteMenu = CompleteMenu(_menu.buildUpperLines.toList ::: 
                                             List(_menu.buildThisLine(this)) :::
                                             List(_menu.buildChildLine))

  private[sitemap] def buildItem(current: Boolean, path: Boolean): Can[MenuItem] =
  (hidden, testAccess) match {
    case (false, Left(true)) =>
      link.createLink(Nil).map(t =>
        MenuItem(text.text(),t , current, path,
                 stuff.
                 flatMap
                 {
            case v: Loc.LocInfo[(T forSome {type T})] => v()
            case _ =>  Empty
          }
        ))

    case _ => Empty
  }
  //if (hidden || !testAccess._1) Empty
  //else 
>>>>>>> 36552ea0

  private def hidden = stuff.contains(Loc.Hidden)
}

/**
 * The Loc companion object, complete with a nice constructor
 */
object Loc {
  type FailMsg = () => LiftResponse

  /**
   * Create a Loc (Location) instance
   *
   * @param name -- the name of the location.  This must be unique across your entire sitemap.
   * It's used to look up a menu item in order to create a link to the menu on a page.
   * @param link -- the Link to the page
   * @param text -- the text to display when the link is displayed
   * @param params -- access test, title calculation, etc.
   *
   */
  def apply(name: String,
            link: Link,
            text: LinkText,
            params: LocStuff*): Loc = new Loc(name, link, text, params.toList)

<<<<<<< HEAD
=======
  /**
   * Unapply to do pattern matching against a Loc.
   * (name, link_uri, link_text)
   */
  /*
   def unapplySeq(loc: Loc) : Option[(String, String, String)] =
   Some((loc.name, loc.link.uri, loc.text.text()))
   */

>>>>>>> 36552ea0
  trait LocStuff
  /**
   * A title for the page.  A function that calculates the title... useful
   * if the title of the page is dependent on current state
   */
  case class Title(title: () => NodeSeq) extends LocStuff

  /**
   * If this parameter is included, the item will not be visible in the menu, but
   * will still be accessable.
   */
  case object Hidden extends LocStuff

  /**
   * If the test returns True, the page can be accessed, otherwise,
   * the result of FailMsg will be sent as a response to the browser.
   * If the Loc cannot be accessed, it will not be displayed in menus.
   *
   * @param test -- the function that tests access to the page
   * @param failMsg -- what to return the the browser (e.g., 304, etc.) if
   * the page is accessed.
   */
  case class If(test: () => Boolean, failMsg: FailMsg) extends LocStuff

  /**
   * Unless the test returns True, the page can be accessed, otherwise,
   * the result of FailMsg will be sent as a response to the browser.
   * If the Loc cannot be accessed, it will not be displayed in menus.
   *
   * @param test -- the function that tests access to the page
   * @param failMsg -- what to return the the browser (e.g., 304, etc.) if
   * the page is accessed.
   */
  case class Unless(test: () => Boolean, failMsg: FailMsg) extends LocStuff

  /**
   * Tests to see if the request actually matches the requirements for access to
   * the page.  For example, if a parameter is missing from the request, this
   * is a good way to restrict access to the page.
   */
  case class Test(test: RequestState => Boolean) extends LocStuff

  /**
   * What's the link text.
   */
  case class LinkText(text: () => NodeSeq)

  /**
   * This defines the Link to the Loc.
   *
   * @param uri -- the relative (to parent menu item) or absolute path
   * to match for this Loc. <br />
   * "/foo" -- match the "foo" file <br/>
   * "foo" -- match the foo file in the directory defined by the parent Menu
   * @param matchOnPrefix -- false -- absolute match.  true -- match anything
   * that begins with the same path.  Useful for opening a set of directories
   * (for example, help pages)
   * @param create -- create a URL based on incoming parameters (NO IMPLEMENTED **TODO**)
   */
  class Link(val buildUri: List[String], val matchHead_? : Boolean) extends PartialFunction[RequestState, Can[Boolean]] {
    def this(b: List[String]) = this(b, false)

    def isDefinedAt(req: RequestState): Boolean =
    if (matchHead_?) req.path.partPath.take(buildUri.length) == buildUri
    else buildUri == req.path.partPath

    def apply(in: RequestState): Can[Boolean] = if (isDefinedAt(in)) Full(true)
    else throw new MatchError("Failed for Link "+buildUri)

<<<<<<< HEAD
  def createLink(params: List[(String, String)]): Can[String] = Full(buildUri.mkString("/", "/", ""))
=======

    def createLink(params: Seq[(String, String)]): Can[String] =
    Full(buildUri.mkString("/", "/", ""))

>>>>>>> 36552ea0
  }

  /**
   * A companion object to create some variants on Link
   */
  object Link {
  }


  trait LocInfoVal[T] {
    def value: T
  }

  trait LocInfo[T] extends LocStuff {
    def apply(): Can[LocInfoVal[T]]
  }

  def alwaysTrue(a: RequestState) = true
  def retString(toRet: String)(other: Seq[(String, String)]) = Full(toRet)

implicit def nodeSeqToLinkText(in: => NodeSeq): LinkText = LinkText(() => in)
  implicit def strToLinkText(in: => String): LinkText = LinkText(() => Text(in))
  implicit def strLstToLink(in: Seq[String]): Link = new Link(in.toList)
  implicit def strPairToLink(in: (Seq[String], Boolean)): Link = new Link(in._1.toList, in._2)
  implicit def strToFailMsg(in: String): FailMsg = 
  f(RedirectWithState(LiftRules.siteMapFailRedirectLocation.
                      mkString("/", "/", ""),
                      RedirectState(Empty, in -> NoticeType.Error)))
  implicit def redirectToFailMsg(in: RedirectResponse): FailMsg = f(in)

  def f(in: String): () => String = () => in
  def f(in: RedirectResponse): () => RedirectResponse = () => in
}


case class CompleteMenu(lines: Seq[MenuLine]) {
  lazy val breadCrumbs: Seq[MenuItem] = lines.flatMap(_.breadCrumbs)
}
case class MenuLine(items: Seq[MenuItem]) {
  private[sitemap] def breadCrumbs: Seq[MenuItem] = items.filter(_.path)
}



case class MenuItem(text: NodeSeq, uri: String, current: Boolean,
                    path: Boolean, info: List[Loc.LocInfoVal[(T forSome {type T})]])<|MERGE_RESOLUTION|>--- conflicted
+++ resolved
@@ -89,19 +89,9 @@
     }
   } else false
 
-<<<<<<< HEAD
-
-  def buildMenu: CompleteMenu = CompleteMenu(_menu.buildUpperLines ::: List(_menu.buildThisLine(this)) ::: List(_menu.buildChildLine))
-
-  private[sitemap] def buildItem(current: Boolean, path: Boolean) =
-    if (hidden || !testAccess._1) Empty
-    else link.createLink(Nil).map(t => MenuItem(text.text(),t , current, path,
-    stuff.flatMap{case v: Loc.LocInfo[(T forSome {type T})] => v() case _ =>  Empty}))
-=======
   def buildMenu: CompleteMenu = CompleteMenu(_menu.buildUpperLines.toList ::: 
                                              List(_menu.buildThisLine(this)) :::
                                              List(_menu.buildChildLine))
-
   private[sitemap] def buildItem(current: Boolean, path: Boolean): Can[MenuItem] =
   (hidden, testAccess) match {
     case (false, Left(true)) =>
@@ -119,7 +109,6 @@
   }
   //if (hidden || !testAccess._1) Empty
   //else 
->>>>>>> 36552ea0
 
   private def hidden = stuff.contains(Loc.Hidden)
 }
@@ -145,8 +134,6 @@
             text: LinkText,
             params: LocStuff*): Loc = new Loc(name, link, text, params.toList)
 
-<<<<<<< HEAD
-=======
   /**
    * Unapply to do pattern matching against a Loc.
    * (name, link_uri, link_text)
@@ -156,7 +143,6 @@
    Some((loc.name, loc.link.uri, loc.text.text()))
    */
 
->>>>>>> 36552ea0
   trait LocStuff
   /**
    * A title for the page.  A function that calculates the title... useful
@@ -226,14 +212,10 @@
     def apply(in: RequestState): Can[Boolean] = if (isDefinedAt(in)) Full(true)
     else throw new MatchError("Failed for Link "+buildUri)
 
-<<<<<<< HEAD
-  def createLink(params: List[(String, String)]): Can[String] = Full(buildUri.mkString("/", "/", ""))
-=======
 
     def createLink(params: Seq[(String, String)]): Can[String] =
     Full(buildUri.mkString("/", "/", ""))
 
->>>>>>> 36552ea0
   }
 
   /**
