/*
 * Copyright 2006-2010 WorldWide Conferencing, LLC
 *
 * Licensed under the Apache License, Version 2.0 (the "License");
 * you may not use this file except in compliance with the License.
 * You may obtain a copy of the License at
 *
 *     http://www.apache.org/licenses/LICENSE-2.0
 *
 * Unless required by applicable law or agreed to in writing, software
 * distributed under the License is distributed on an "AS IS" BASIS,
 * WITHOUT WARRANTIES OR CONDITIONS OF ANY KIND, either express or implied.
 * See the License for the specific language governing permissions and
 * limitations under the License.
 */

package net.liftweb {
package mapper {

import _root_.scala.collection.mutable.{ListBuffer, HashMap}
import _root_.scala.collection.immutable.{SortedMap, TreeMap}
import _root_.java.lang.reflect.Method
import _root_.java.sql.{ResultSet, Types, PreparedStatement}
import _root_.scala.xml._
import _root_.net.liftweb.util.Helpers._
import _root_.net.liftweb.common.{Box, Empty, Full, Failure}
import _root_.net.liftweb.json._
import _root_.net.liftweb.util.{NamedPF, FieldError}
import _root_.net.liftweb.http.{LiftRules, S, SHtml}
import _root_.java.util.Date
import _root_.net.liftweb.http.js._

trait BaseMetaMapper {
  type RealType <: Mapper[RealType]

  def beforeSchemifier: Unit
  def afterSchemifier: Unit

  def dbTableName: String
  def _dbTableNameLC: String
  def mappedFields: scala.collection.Seq[BaseMappedField];
  def dbAddTable: Box[() => Unit]

  def dbIndexes: List[BaseIndex[RealType]]
}

/**
 * Rules and functions shared by all Mappers
 */
object MapperRules {
  /**
   * This function converts a header name into the appropriate
   * XHTML format for displaying across the headers of a
   * formatted block.  The default is &lt;th&gt; for use
   * in XHTML tables.  If you change this function, the change
   * will be used for all MetaMappers, unless they've been
   * explicitly changed.
   */
  var displayNameToHeaderElement: String => NodeSeq = in => <th>{in}</th>

  /**
   * This function converts an element into the appropriate
   * XHTML format for displaying across a line
   * formatted block.  The default is &lt;td&gt; for use
   * in XHTML tables.  If you change this function, the change
   * will be used for all MetaMappers, unless they've been
   * explicitly changed.
   */
  var displayFieldAsLineElement: NodeSeq => NodeSeq = in => <td>{in}</td>

  /**
   * This function is the global (for all MetaMappers that have
   * not changed their formatFormElement function) that
   * converts a name and form for a given field in the
   * model to XHTML for presentation in the browser.  By
   * default, a table row ( &lt;tr&gt; ) is presented, but
   * you can change the function to display something else.
   */
  var formatFormElement: (NodeSeq, NodeSeq) => NodeSeq =
  (name, form) =>
  <xml:group><tr>
      <td>{name}</td>
      <td>{form}</td>
             </tr></xml:group>


  val quoteTableName: String => String =
  s => if (s.indexOf(' ') >= 0) '"'+s+'"' else s

  val quoteColumnName: String => String =
  s => if (s.indexOf(' ') >= 0) '"'+s+'"' else s

}

trait MetaMapper[A<:Mapper[A]] extends BaseMetaMapper with Mapper[A] {
  self: A =>

   case class FieldHolder(name: String, method: Method, field: MappedField[_, A])

  type RealType = A

  def beforeValidation: List[A => Unit] = Nil
  def beforeValidationOnCreate: List[A => Unit] = Nil
  def beforeValidationOnUpdate: List[A => Unit] = Nil
  def afterValidation: List[A => Unit] = Nil
  def afterValidationOnCreate: List[A => Unit] = Nil
  def afterValidationOnUpdate: List[A => Unit] = Nil

  def beforeSave: List[A => Unit] = Nil
  def beforeCreate: List[(A) => Unit] = Nil
  def beforeUpdate: List[(A) => Unit] = Nil

  def afterSave: List[(A) => Unit] = Nil
  def afterCreate: List[(A) => Unit] = Nil
  def afterUpdate: List[(A) => Unit] = Nil

  def beforeDelete: List[(A) => Unit] = Nil
  def afterDelete: List[(A) => Unit] = Nil

  /**
   * If there are model-specific validations to perform, override this
   * method and return an additional list of validations to perform
   */
  def validation: List[A => List[FieldError]] = Nil

  private def clearPostCommit(in: A) {
    in.addedPostCommit = false
  }

  def afterCommit: List[A => Unit] = clearPostCommit _ :: Nil

  def dbDefaultConnectionIdentifier: ConnectionIdentifier = DefaultConnectionIdentifier

  def findAll(): List[A] =
  findMapDb(dbDefaultConnectionIdentifier, Nil :_*)(v => Full(v))

  def findAllDb(dbId:ConnectionIdentifier): List[A] =
  findMapDb(dbId, Nil :_*)(v => Full(v))

  def countByInsecureSql(query: String, checkedBy: IHaveValidatedThisSQL): scala.Long =
  countByInsecureSqlDb(dbDefaultConnectionIdentifier, query, checkedBy)

  def countByInsecureSqlDb(dbId: ConnectionIdentifier, query: String, checkedBy: IHaveValidatedThisSQL): scala.Long =
  DB.use(dbId)(DB.prepareStatement(query, _)(DB.exec(_)(rs => if (rs.next) rs.getLong(1) else 0L)))

  def findAllByInsecureSql(query: String, checkedBy: IHaveValidatedThisSQL): List[A] = findAllByInsecureSqlDb(dbDefaultConnectionIdentifier, query, checkedBy)

  /**
   * Execute a PreparedStatement and return a List of Mapper instances. {@code f} is
   * where the user will do the work of creating the PreparedStatement and
   * preparing it for execution.
   *
   * @param f A function that takes a SuperConnection and returns a PreparedStatement.
   * @return A List of Mapper instances.
   */
  def findAllByPreparedStatement(f: SuperConnection => PreparedStatement): List[A] = {
    DB.use(dbDefaultConnectionIdentifier) {
      conn =>
      findAllByPreparedStatement(dbDefaultConnectionIdentifier, f(conn))
    }
  }

  def findAllByPreparedStatement(dbId: ConnectionIdentifier, stmt: PreparedStatement): List[A] = findAllByPreparedStatementDb(dbId, stmt)(a => Full(a))

  def findAllByPreparedStatementDb[T](dbId: ConnectionIdentifier, stmt: PreparedStatement)(f: A => Box[T]): List[T] = {
    DB.exec(stmt) {
      rs => createInstances(dbId, rs, Empty, Empty, f)
    }
  }

  def findAllByInsecureSqlDb(dbId: ConnectionIdentifier, query: String, checkedBy: IHaveValidatedThisSQL): List[A] =
  findMapByInsecureSqlDb(dbId, query, checkedBy)(a => Full(a))


  def findMapByInsecureSql[T](query: String, checkedBy: IHaveValidatedThisSQL)
  (f: A => Box[T]): List[T] =
  findMapByInsecureSqlDb(dbDefaultConnectionIdentifier, query, checkedBy)(f)

  def findMapByInsecureSqlDb[T](dbId: ConnectionIdentifier, query: String, checkedBy: IHaveValidatedThisSQL)(f: A => Box[T]): List[T] = {
    DB.use(dbId) {
      conn =>
      DB.prepareStatement(query, conn) {
        st =>
        DB.exec(st) {
          rs =>
          createInstances(dbId, rs, Empty, Empty, f)
        }
      }
    }
  }

  def dbAddTable: Box[() => Unit] = Empty

  def count: Long = countDb(dbDefaultConnectionIdentifier, Nil :_*)

  def count(by: QueryParam[A]*): Long = countDb(dbDefaultConnectionIdentifier, by:_*)

  def countDb(dbId: ConnectionIdentifier, by: QueryParam[A]*): Long = {
    DB.use(dbId) {
      conn =>
      val bl = by.toList ::: addlQueryParams.is
      val (query, start, max) = addEndStuffs(addFields("SELECT COUNT(*) FROM "+MapperRules.quoteTableName(_dbTableNameLC)+"  ", false, bl, conn), bl, conn)

      DB.prepareStatement(query, conn) {
        st =>
        setStatementFields(st, bl, 1, conn)
        DB.exec(st) {
          rs =>
          if (rs.next) rs.getLong(1)
          else 0
        }
      }
    }
  }

  //type KeyDude = T forSome {type T}
  type OtherMapper = KeyedMapper[_, _] // T forSome {type T <: KeyedMapper[KeyDude, T]}
  type OtherMetaMapper = KeyedMetaMapper[_, _] // T forSome {type T <: KeyedMetaMapper[KeyDude, OtherMapper]}
  //type OtherMapper = KeyedMapper[_, (T forSome {type T})]
  //type OtherMetaMapper = KeyedMetaMapper[_, OtherMapper]

  def findAllFields(fields: scala.collection.Seq[SelectableField],
                    by: QueryParam[A]*): List[A] =
  findMapFieldDb(dbDefaultConnectionIdentifier,
                 fields, by :_*)(v => Full(v))

  def findAllFieldsDb(dbId: ConnectionIdentifier,
                      fields: Seq[SelectableField],
                      by: QueryParam[A]*):
  List[A] = findMapFieldDb(dbId, fields, by :_*)(v => Full(v))

  private def dealWithPrecache(ret: List[A], by: Seq[QueryParam[A]]): List[A] = {

    val precache: List[PreCache[A, _, _]] = by.toList.flatMap{case j: PreCache[A, _, _] => List[PreCache[A, _, _]](j) case _ => Nil}
    for (j <- precache) {
      type FT = j.field.FieldType
      type MT = T forSome {type T <: KeyedMapper[FT, T]}

      val ol: List[MT] = if (!j.deterministic) {
        def filter(in: Seq[FT]): Seq[FT] =
        in.flatMap{
          case null => Nil
          case x: Number if x.longValue == 0L => Nil
          case x => List(x)
        }

        val lst: Set[FT] = Set(filter(ret.map(v => v.getSingleton.getActualField(v, j.field).is.asInstanceOf[FT])) :_*)

        j.field.dbKeyToTable.
        asInstanceOf[MetaMapper[A]].
        findAll(ByList(j.field.dbKeyToTable.primaryKeyField.
                       asInstanceOf[MappedField[FT, A]], lst.toList)).asInstanceOf[List[MT]]
      } else {
        j.field.dbKeyToTable.
        asInstanceOf[MetaMapper[A]].
        findAll(new InThing[A]{
            type JoinType = FT
            type InnerType = A

            val outerField: MappedField[JoinType, A] =
            j.field.dbKeyToTable.primaryKeyField.asInstanceOf[MappedField[JoinType, A]]
            val innerField: MappedField[JoinType, A] = j.field.asInstanceOf[MappedField[JoinType, A]]
            val innerMeta: MetaMapper[A] = j.field.fieldOwner.getSingleton

            val queryParams: List[QueryParam[A]] = by.toList
          }.asInstanceOf[QueryParam[A]] ).asInstanceOf[List[MT]]
      }

      val map: Map[FT, MT] =
      Map(ol.map(v => (v.primaryKeyField.is, v)) :_*)

      for (i <- ret) {
        val field: MappedForeignKey[FT, A, _] =
        getActualField(i, j.field).asInstanceOf[MappedForeignKey[FT, A, _]]

        map.get(field.is) match {
          case v => field._primeObj(Box(v))
        }
        //field.primeObj(Box(map.get(field.is).map(_.asInstanceOf[QQ])))
      }
    }

    ret
  }

  def findAll(by: QueryParam[A]*): List[A] =
  dealWithPrecache(findMapDb(dbDefaultConnectionIdentifier, by :_*)
                   (v => Full(v)), by)


  def findAllDb(dbId: ConnectionIdentifier,by: QueryParam[A]*): List[A] =
  dealWithPrecache(findMapDb(dbId, by :_*)(v => Full(v)), by)

  def bulkDelete_!!(by: QueryParam[A]*): Boolean = bulkDelete_!!(dbDefaultConnectionIdentifier, by :_*)
  def bulkDelete_!!(dbId: ConnectionIdentifier, by: QueryParam[A]*): Boolean = {
    DB.use(dbId) {
      conn =>
      val bl = by.toList ::: addlQueryParams.is
      val (query, start, max) = addEndStuffs(addFields("DELETE FROM "+MapperRules.quoteTableName(_dbTableNameLC)+" ", false, bl, conn), bl, conn)

      DB.prepareStatement(query, conn) {
        st =>
        setStatementFields(st, bl, 1, conn)
        st.executeUpdate
        true
      }
    }
  }

  private def distinct(in: Seq[QueryParam[A]]): String =
    in.find {case Distinct() => true case _ => false}.isDefined match {
      case false => ""
      case true => " DISTINCT "
    }

  def findMap[T](by: QueryParam[A]*)(f: A => Box[T]) =
  findMapDb(dbDefaultConnectionIdentifier, by :_*)(f)

  def findMapDb[T](dbId: ConnectionIdentifier,
                   by: QueryParam[A]*)(f: A => Box[T]): List[T] =
  findMapFieldDb(dbId, mappedFields, by :_*)(f)

  def findMapFieldDb[T](dbId: ConnectionIdentifier, fields: Seq[SelectableField],
                        by: QueryParam[A]*)(f: A => Box[T]): List[T] = {
    DB.use(dbId) {
      conn =>
      val bl = by.toList ::: addlQueryParams.is
      val selectStatement = "SELECT "+
      distinct(by)+
      fields.map(_.dbSelectString).
      mkString(", ")+
      " FROM "+MapperRules.quoteTableName(_dbTableNameLC)+
      "  "

      val (query, start, max) = addEndStuffs(addFields(selectStatement, false, bl, conn), bl, conn)
      DB.prepareStatement(query, conn) {
        st =>
        setStatementFields(st, bl, 1, conn)
        DB.exec(st)(createInstances(dbId, _, start, max, f))
      }
    }
  }

  def create: A = createInstance

  object addlQueryParams extends net.liftweb.http.RequestVar[List[QueryParam[A]]](Nil) {
    override val __nameSalt = randomString(10)
  }

  private[mapper] def addFields(what: String, whereAdded: Boolean,
                                by: List[QueryParam[A]], conn: SuperConnection): String = {

    var wav = whereAdded

    def whereOrAnd = if (wav) " AND " else {wav = true; " WHERE "}

    class DBFuncWrapper(dbFunc: Box[String]) {
      def apply(field: String) = dbFunc match {
        case Full(f) => f+"("+field+")"
        case _ => field
      }
    }

    implicit def dbfToFunc(in: Box[String]): DBFuncWrapper = new DBFuncWrapper(in)

    by match {
      case Nil => what
      case x :: xs => {
          var updatedWhat = what
          x match {
            case Cmp(field, opr, Full(_), _, dbFunc) =>
              (1 to field.dbColumnCount).foreach {
                cn =>
                updatedWhat = updatedWhat + whereOrAnd + dbFunc(MapperRules.quoteColumnName(field.dbColumnNames(field.name)(cn - 1)))+" "+opr+" ? "
              }

            case Cmp(field, opr, _, Full(otherField), dbFunc) =>
              (1 to field.dbColumnCount).foreach {
                cn =>
                updatedWhat = updatedWhat + whereOrAnd + dbFunc(MapperRules.quoteColumnName(field.dbColumnNames(field.name)(cn - 1)))+" "+opr+" "+
                MapperRules.quoteColumnName(otherField.dbColumnNames(otherField.name)(cn - 1))
              }

            case Cmp(field, opr, Empty, Empty, dbFunc) =>
              (1 to field.dbColumnCount).foreach (cn => updatedWhat = updatedWhat + whereOrAnd + dbFunc(MapperRules.quoteColumnName(field.dbColumnNames(field.name)(cn - 1)))+" "+opr+" ")

              // For vals, add "AND $fieldname = ? [OR $fieldname = ?]*" to the query. The number
              // of fields you add onto the query is equal to vals.length
            case ByList(field, vals) =>
              if (vals.isEmpty) updatedWhat = updatedWhat + whereOrAnd + " 0 = 1 "
              else updatedWhat = updatedWhat +
              vals.map(v => MapperRules.quoteColumnName(field._dbColumnNameLC)+ " = ?").mkString(whereOrAnd+" (", " OR ", ")")

            case in: InRaw[A, _] =>
              updatedWhat = updatedWhat + whereOrAnd + (in.rawSql match {
                  case null | "" => " 0 = 1 "
                  case sql => " "+MapperRules.quoteColumnName(in.field._dbColumnNameLC)+" IN ( "+sql+" ) "
                })

            case (in: InThing[A]) =>
              updatedWhat = updatedWhat + whereOrAnd +
              MapperRules.quoteColumnName(in.outerField._dbColumnNameLC)+
              " IN ("+in.innerMeta.addEndStuffs(in.innerMeta.addFields("SELECT "+
                                                                       in.distinct+
                                                                       MapperRules.quoteColumnName(in.innerField._dbColumnNameLC)+
                                                                       " FROM "+
                                                                       MapperRules.quoteTableName(in.innerMeta._dbTableNameLC)+" ",false,
                                                                       in.queryParams, conn), in.queryParams, conn)._1+" ) "

              // Executes a subquery with {@code query}
            case BySql(query, _,  _*) =>
              updatedWhat = updatedWhat + whereOrAnd + " ( "+ query +" ) "
            case _ =>
          }
          addFields(updatedWhat, wav, xs, conn)
        }
    }
  }


  private[mapper] def setStatementFields(st: PreparedStatement, by: List[QueryParam[A]], curPos: Int, conn: SuperConnection): Int = {
    by match {
      case Nil => curPos
      case Cmp(field, _, Full(value), _, _) :: xs =>
        st.setObject(curPos, field.convertToJDBCFriendly(value), conn.driverType.columnTypeMap(field.targetSQLType))
        setStatementFields(st, xs, curPos + 1, conn)

      case ByList(field, vals) :: xs => {
          var newPos = curPos
          vals.foreach(v => {
              st.setObject(newPos,
                           field.convertToJDBCFriendly(v),
                           conn.driverType.columnTypeMap(field.targetSQLType))
              newPos = newPos + 1
            })
          setStatementFields(st, xs, newPos, conn)
        }

      case (in: InThing[A]) :: xs =>
        val newPos = in.innerMeta.setStatementFields(st, in.queryParams,
                                                     curPos, conn)
        setStatementFields(st, xs, newPos, conn)

      case BySql(query, who, params @ _*) :: xs => {
          params.toList match {
            case Nil => setStatementFields(st, xs, curPos, conn)
            case List(i: Int) =>
              st.setInt(curPos, i)
              setStatementFields(st, xs, curPos + 1, conn)
            case List(lo: Long) =>
              st.setLong(curPos, lo)
              setStatementFields(st, xs, curPos + 1, conn)
            case List(s: String) =>
              st.setString(curPos, s)
              setStatementFields(st, xs, curPos + 1, conn)
              // Allow specialization of time-related values based on the input parameter
            case List(t: _root_.java.sql.Timestamp) =>
              st.setTimestamp(curPos, t)
              setStatementFields(st, xs, curPos + 1, conn)
            case List(d: _root_.java.sql.Date) =>
              st.setDate(curPos, d)
              setStatementFields(st, xs, curPos + 1, conn)
            case List(t: _root_.java.sql.Time) =>
              st.setTime(curPos, t)
              setStatementFields(st, xs, curPos + 1, conn)
              // java.util.Date goes last, since it's a superclass of java.sql.{Date,Time,Timestamp}
            case List(d: Date) =>
              st.setTimestamp(curPos, new _root_.java.sql.Timestamp(d.getTime))
              setStatementFields(st, xs, curPos + 1, conn)
            case List(field: BaseMappedField) => st.setObject(curPos, field.jdbcFriendly, conn.driverType.columnTypeMap(field.targetSQLType))
              setStatementFields(st, xs, curPos + 1, conn)

            case p :: ps =>
              setStatementFields(st, BySql[A](query, who, p) :: BySql[A](query, who, ps: _*) :: xs, curPos, conn)
          }
        }
      case _ :: xs => {
          setStatementFields(st, xs, curPos, conn)
        }
    }
  }

  // def find(by: QueryParam): Box[A] = find(List(by))

  private def _addOrdering(in: String, params: List[QueryParam[A]]): String = {
    params.flatMap{
      case OrderBy(field, order) => List(MapperRules.quoteColumnName(field._dbColumnNameLC)+" "+order.sql)
      case OrderBySql(sql, _) => List(sql)
      case _ => Nil
    } match {
      case Nil => in
      case xs => in + " ORDER BY "+xs.mkString(" , ")
    }
  }

  def addEndStuffs(in: String, params: List[QueryParam[A]], conn: SuperConnection): (String, Box[Long], Box[Long]) = {
    val tmp = _addOrdering(in, params)
    val max = params.foldRight(Empty.asInstanceOf[Box[Long]]){(a,b) => a match {case MaxRows(n) => Full(n); case _ => b}}
    val start = params.foldRight(Empty.asInstanceOf[Box[Long]]){(a,b) => a match {case StartAt(n) => Full(n); case _ => b}}

    if (conn.brokenLimit_?) (tmp, start, max) else {
      val ret = (max, start) match {
        case (Full(max), Full(start)) => tmp + " LIMIT "+max+" OFFSET "+start
        case (Full(max), _) => tmp + " LIMIT "+max
        case (_, Full(start)) => tmp + " LIMIT "+conn.driverType.maxSelectLimit+" OFFSET "+start
        case _ => tmp
      }
      (ret, Empty, Empty)
    }
  }

  def delete_!(toDelete : A): Boolean =
  toDelete match {
    case x: MetaMapper[_] => throw new MapperException("Cannot delete the MetaMapper singleton")

    case _ =>
      indexMap.map(im =>
        DB.use(toDelete.connectionIdentifier) {
          conn =>
          _beforeDelete(toDelete)
          val ret = DB.prepareStatement("DELETE FROM "+MapperRules.quoteTableName(_dbTableNameLC) +" WHERE "+im+" = ?", conn) {
            st =>
            val indVal = indexedField(toDelete)
            indVal.map{indVal =>
              st.setObject(1, indVal.jdbcFriendly(im), conn.driverType.columnTypeMap(indVal.targetSQLType(im)))

              st.executeUpdate == 1
            } openOr false
          }
          _afterDelete(toDelete)
          ret
        }
      ).openOr(false)
  }



  type AnyBound = T forSome {type T}

  private[mapper] def ??(meth: Method, inst: A) = meth.invoke(inst).asInstanceOf[MappedField[AnyBound, A]]

  def dirty_?(toTest: A): Boolean = mappedFieldList.exists(
    mft =>
    ??(mft.method, toTest).dirty_?
  )

  def indexedField(toSave: A): Box[MappedField[Any, A]] =
  indexMap.map(im => ??(mappedColumns(im.toLowerCase), toSave))

  def saved_?(toSave: A): Boolean =
  toSave match {
    case x: MetaMapper[_] => throw new MapperException("Cannot test the MetaMapper singleton for saved status")

    case _ => toSave.persisted_?
      /*
       indexMap match {
       case Full(im) => (for (indF <- indexedField(toSave)) yield (indF.dbIndexFieldIndicatesSaved_?)).openOr(true)
       case _ => false
       }*/
  }

  /**
   * This method will encode the instance as JSON.  It may reveal
   * data in fields that might otherwise be proprietary.  It should
   * be used with caution and only exposed as a public method
   * after a security review.
   */
  protected def encodeAsJSON_! (toEncode: A): JsonAST.JObject = {
    toEncode.runSafe {
      JsonAST.JObject(JsonAST.JField("$persisted",
				     JsonAST.JBool(toEncode.persisted_?)) ::
		      this.mappedFieldList.
		      map(fh => ??(fh.method, toEncode).asJsonField))
    }
  }

  protected def decodeFromJSON_!(json: JsonAST.JObject): A = {
    val ret: A = createInstance
    import JsonAST._

    ret.runSafe {
      for {
	field <- json.obj
	JField("$persisted", JBool(per)) <- field
      } ret.persisted_? = per

      for {
	field <- json.obj
	meth <- _mappedFields.get(field.name)
      } ??(meth, ret).setFromAny(field.value)
    }

    ret
  }


  def whatToSet(toSave : A) : String = {
    mappedColumns.filter{c => ??(c._2, toSave).dirty_?}.map{c => c._1 + " = ?"}.toList.mkString("", ",", "")
  }

  /**
   * Run the list of field validations, etc.  This is the raw validation,
   * without the notifications.  This method can be over-ridden.
   */
  protected def runValidationList(toValidate: A): List[FieldError] =
  mappedFieldList.flatMap(f => ??(f.method, toValidate).validate) :::
  validation.flatMap{
    case pf: PartialFunction[A, List[FieldError]] =>
      if (pf.isDefinedAt(toValidate)) pf(toValidate)
      else Nil

    case f => f(toValidate)
  }

  final def validate(toValidate: A): List[FieldError] = {
    val saved_? = this.saved_?(toValidate)
    _beforeValidation(toValidate)
    if (saved_?) _beforeValidationOnUpdate(toValidate) else _beforeValidationOnCreate(toValidate)

    val ret: List[FieldError] = runValidationList(toValidate)

    _afterValidation(toValidate)
    if (saved_?) _afterValidationOnUpdate(toValidate) else _afterValidationOnCreate(toValidate)

    ret
  }

  val elemName = getClass.getSuperclass.getName.split("\\.").toList.last

  def toXml(what: A): Elem =
  Elem(null,elemName,
       mappedFieldList.foldRight[MetaData](Null) {(p, md) => val fld = ??(p.method, what)
                                                  new UnprefixedAttribute(p.name, Text(fld.toString), md)}
       ,TopScope)

  /**
   * Returns true if none of the fields are dirty
   */
  def clean_?(toCheck: A): Boolean = mappedColumns.foldLeft(true)((bool, ptr) => bool && !(??(ptr._2, toCheck).dirty_?))

  def save(toSave: A): Boolean = {
    toSave match {
      case x: MetaMapper[_] => throw new MapperException("Cannot save the MetaMapper singleton")

      case _ =>
        /**
         * @return true if there was exactly one row in the result set, false if not.
         */
        def runAppliers(rs: ResultSet) : Boolean = {
          try {
            if (rs.next) {
              val meta = rs.getMetaData
              toSave.runSafe {
                findApplier(indexMap.open_!, rs.getObject(1)) match {
                  case Full(ap) => ap.apply(toSave, rs.getObject(1))
                  case _ =>
                }
              }
              !rs.next
            } else false
          } finally {
            rs.close
          }
        }

        /**
         * Checks whether the result set has exactly one row.
         */
        def hasOneRow(rs: ResultSet) : Boolean = {
          try {
            val firstRow = rs.next
            (firstRow && !rs.next)
          } finally {
            rs.close
          }
        }

        if (saved_?(toSave) && clean_?(toSave)) true else {
          val ret = DB.use(toSave.connectionIdentifier) {
            conn =>
            _beforeSave(toSave)
            val ret = if (saved_?(toSave)) {
              _beforeUpdate(toSave)
              val ret: Boolean = if (!dirty_?(toSave)) true else {
                val ret: Boolean = DB.prepareStatement("UPDATE "+MapperRules.quoteTableName(_dbTableNameLC)+" SET "+whatToSet(toSave)+" WHERE "+indexMap.open_! +" = ?", conn) {
                  st =>
                  var colNum = 1

                  for (col <- mappedColumns) {
                    val colVal = ??(col._2, toSave)
                    if (!columnPrimaryKey_?(col._1) && colVal.dirty_?) {
                      colVal.targetSQLType(col._1) match {
                        case Types.VARCHAR => st.setString(colNum, colVal.jdbcFriendly(col._1).asInstanceOf[String])

                        case _ => st.setObject(colNum, colVal.jdbcFriendly(col._1), conn.driverType.columnTypeMap(colVal.targetSQLType(col._1)))
                      }
                      colNum = colNum + 1
                    }
                  }

                  indexedField(toSave).foreach(indVal =>  st.setObject(colNum, indVal.jdbcFriendly(indexMap.open_!),
                                                                       conn.driverType.columnTypeMap(indVal.targetSQLType(indexMap.open_!))))
                  st.executeUpdate
                  true
                }
                ret
              }
              _afterUpdate(toSave)
              ret
            } else {
              _beforeCreate(toSave)

              val query = "INSERT INTO "+MapperRules.quoteTableName(_dbTableNameLC)+" ("+columnNamesForInsert+") VALUES ("+columnQueriesForInsert+")"

              def prepStat(st : PreparedStatement) {
                var colNum = 1

                for (col <- mappedColumns) {
                  if (!columnPrimaryKey_?(col._1)) {
                    val colVal = col._2.invoke(toSave).asInstanceOf[MappedField[AnyRef, A]]
                    colVal.targetSQLType(col._1) match {
                      case Types.VARCHAR =>
                        st.setString(colNum, colVal.jdbcFriendly(col._1).asInstanceOf[String])

                      case _ => st.setObject(colNum, colVal.jdbcFriendly(col._1), conn.driverType.columnTypeMap(colVal.targetSQLType(col._1)))
                    }
                    colNum = colNum + 1
                  }
                }
              }

              // Figure out which columns are auto-generated
              val generatedColumns = (mappedColumnInfo.filter(_._2.dbAutogenerated_?).map(_._1)).toList

              val ret = conn.driverType.performInsert(conn, query, prepStat, MapperRules.quoteTableName(_dbTableNameLC), generatedColumns) {
                case Right(count) => count == 1
                case Left(rs) => runAppliers(rs)
              }

              _afterCreate(toSave)
              toSave.persisted_? = true
              ret
            }
            _afterSave(toSave)
            ret
          }

          // clear dirty and get rid of history
          for (col <- mappedColumns) {
            val colVal = ??(col._2, toSave)
            if (!columnPrimaryKey_?(col._1) && colVal.dirty_?) {
              colVal.resetDirty
              colVal.doneWithSave
            }
          }

          ret
        }
    }
  }

  def columnPrimaryKey_?(name : String) = mappedColumnInfo.get(name).map(c => (c.dbPrimaryKey_? && c.dbAutogenerated_?)) getOrElse false

  def createInstances(dbId: ConnectionIdentifier, rs: ResultSet, start: Box[Long], omax: Box[Long]) : List[A] = createInstances(dbId, rs, start, omax, v => Full(v))


  def createInstances[T](dbId: ConnectionIdentifier, rs: ResultSet, start: Box[Long], omax: Box[Long], f: A => Box[T]) : List[T] = {
    var ret = new ListBuffer[T]
    val bm = buildMapper(rs)
    var pos = (start openOr 0L) * -1L
    val max = omax openOr _root_.java.lang.Long.MAX_VALUE

    while (pos < max && rs.next()) {
      if (pos >= 0L) {
        f(createInstance(dbId, rs, bm._1, bm._2)).foreach(v => ret += v)
      }
      pos = pos + 1L
    }

    ret.toList
  }

  def appendFieldToStrings(in: A): String = mappedFieldList.map(p => ??(p.method, in).asString).mkString(",")

  private val columnNameToMappee = new HashMap[String, Box[(ResultSet, Int, A) => Unit]]

  def buildMapper(rs: ResultSet): (Int, Array[(ResultSet,Int,A) => Unit]) = synchronized {
    val meta = rs.getMetaData
    val colCnt = meta.getColumnCount
    val ar = new Array[(ResultSet, Int, A) => Unit](colCnt + 1)
    for (pos <- 1 to colCnt) {
      val colName = meta.getColumnName(pos).toLowerCase
      val optFunc = columnNameToMappee.get(colName) match {
        case None => {
            val colType = meta.getColumnType(pos)
            val fieldInfo = mappedColumns.get(colName)

            val setTo =
            if (fieldInfo != None) {
              val tField = fieldInfo.get.invoke(this).asInstanceOf[MappedField[AnyRef, A]]

              Some(colType match {
                  case Types.INTEGER | Types.BIGINT => {
                      val bsl = tField.buildSetLongValue(fieldInfo.get, colName)
                      (rs: ResultSet, pos: Int, objInst: A) => bsl(objInst, rs.getLong(pos), rs.wasNull)}
                  case Types.VARCHAR => {
                      val bsl = tField.buildSetStringValue(fieldInfo.get, colName)
                      (rs: ResultSet, pos: Int, objInst: A) => bsl(objInst, rs.getString(pos))}
                  case Types.DATE | Types.TIME | Types.TIMESTAMP =>
                    val bsl = tField.buildSetDateValue(fieldInfo.get, colName)
                    (rs: ResultSet, pos: Int, objInst: A) => bsl(objInst, rs.getTimestamp(pos))
                  case Types.BOOLEAN | Types.BIT =>{
                      val bsl = tField.buildSetBooleanValue(fieldInfo.get, colName)
                      (rs: ResultSet, pos: Int, objInst: A) => bsl(objInst, rs.getBoolean(pos), rs.wasNull)}
                  case _ => {
                      (rs: ResultSet, pos: Int, objInst: A) => {
                        val res = rs.getObject(pos)
                        findApplier(colName, res).foreach(f => f(objInst, res))
                      }
                    }
                })
            } else {
              None
            }

            columnNameToMappee(colName) = Box(setTo)
            Box(setTo)
          }
        case Some(of) => of
      }
      ar(pos) = optFunc openOr null
    }
    (colCnt, ar)
  }

  def createInstance(dbId: ConnectionIdentifier, rs : ResultSet, colCnt: Int, mapFuncs: Array[(ResultSet,Int,A) => Unit]) : A = {
    val ret: A = createInstance.connectionIdentifier(dbId)

    ret.persisted_? = true

    var pos = 1
    while (pos <= colCnt) {
      mapFuncs(pos) match {
        case null =>
        case f => f(rs, pos, ret)
      }
      pos = pos + 1
    }
    ret
  }

  protected def  findApplier(name: String, inst: AnyRef): Box[((A, AnyRef) => Unit)] = synchronized {
    val clz = inst match {
      case null => null
      case _ => inst.getClass.asInstanceOf[Class[(C forSome {type C})]]
    }
    val look = (name.toLowerCase, if (clz ne null) Full(clz) else Empty)
    Box(mappedAppliers.get(look) orElse {
        val newFunc = createApplier(name, inst)
        mappedAppliers(look) = newFunc
        Some(newFunc)
      })
  }


  private def createApplier(name : String, inst : AnyRef /*, clz : Class*/) : (A, AnyRef) => Unit = {
    val accessor = mappedColumns.get(name) orElse mappedColumns.get(name.toLowerCase)
    if ((accessor eq null) || accessor == None) {
      null
    } else {
      (accessor.get.invoke(this).asInstanceOf[MappedField[AnyRef, A]]).buildSetActualValue(accessor.get, inst, name)
    }
  }

  def fieldMapperPF(transform: (BaseOwnedMappedField[A] => NodeSeq), actual: A): PartialFunction[String, NodeSeq => NodeSeq] = {
    Map.empty ++ mappedFieldList.map ( mf =>
      (mf.name, ((ignore: NodeSeq) => transform(??(mf.method, actual))))
    )
  }

  def checkFieldNames(in: A): Unit = mappedFieldList.foreach(f =>
    ??(f.method, in) match {
      case field if (field.i_name_! eq null) => field.setName_!(f.name)
      case _ =>
    })

  /**
   * Get a field by the field name
   * @param fieldName -- the name of the field to get
   * @param actual -- the instance to get the field on
   *
   * @return Box[The Field] (Empty if the field is not found)
   */
  def fieldByName[T](fieldName: String, actual: A): Box[MappedField[T, A]] =
  Box(_mappedFields.get(fieldName)).
  map(meth => ??(meth, actual).asInstanceOf[MappedField[T,A]])

  /**
   * A partial function that takes an instance of A and a field name and returns the mapped field
   */
  lazy val fieldMatcher: PartialFunction[(A, String), MappedField[Any, A]] = {
    case (actual, fieldName) if _mappedFields.contains(fieldName) => fieldByName[Any](fieldName, actual).open_! // we know this is defined
  }

  def createInstance: A = rootClass.newInstance.asInstanceOf[A]

  def fieldOrder: List[BaseOwnedMappedField[A]] = Nil

  protected val rootClass = this.getClass.getSuperclass

  private val mappedAppliers = new HashMap[(String, Box[Class[(C forSome {type C})]]), (A, AnyRef) => Unit];

  private val _mappedFields  = new HashMap[String, Method];

  private[mapper] var mappedFieldList: List[FieldHolder] = Nil; // new Array[Triple[String, Method, MappedField[Any,Any]]]();

  private var mappedCallbacks: List[(String, Method)] = Nil

  private var mappedColumns: SortedMap[String, Method] = TreeMap()

  private var mappedColumnInfo: SortedMap[String, MappedField[AnyRef, A]] = TreeMap()



  private var indexMap: Box[String] = Empty

  this.runSafe {
    val tArray = new ListBuffer[FieldHolder]

    def isMagicObject(m: Method) = m.getReturnType.getName.endsWith("$"+m.getName+"$") && m.getParameterTypes.length == 0
    def isMappedField(m: Method) = classOf[MappedField[Nothing, A]].isAssignableFrom(m.getReturnType)
    def isLifecycle(m: Method) = classOf[LifecycleCallbacks].isAssignableFrom(m.getReturnType)

    import java.lang.reflect.Modifier

    /**
     * Find the magic mapper fields on the superclass
     */
    def findMagicFields(onMagic: Mapper[A], staringClass: Class[_]): List[Method] = {

      // If a class name ends in $module, it's a subclass created for scala object instances
      def deMod(in: String): String =
      if (in.endsWith("$module")) in.substring(0, in.length - 7)
      else in

      // find the magic fields for the given superclass
      def findForClass(clz: Class[_]): List[Method] = clz match {
        case null => Nil
        case c =>
          // get the fields
          val fields = Map(c.getDeclaredFields.
                           filter(f => Modifier.isPrivate(f.getModifiers)).
                           filter(f => classOf[MappedField[_, _]].isAssignableFrom(f.getType)).
                           map(f => (deMod(f.getName), f)) :_*)

          // this method will find all the super classes and super-interfaces
          def getAllSupers(clz: Class[_]): List[Class[_]] = clz match {
            case null => Nil
            case c =>
              c :: c.getInterfaces.toList.flatMap(getAllSupers) :::
              getAllSupers(c.getSuperclass)
          }

          // does the method return an actual instance of an actual class that's
          // associated with this Mapper class
          def validActualType(meth: Method): Boolean = {
            try {
              // invoke the method
              meth.invoke(onMagic) match {
                case null =>
                  false
                case inst =>
                  // do we get a MappedField of some sort back?
                  if (!classOf[MappedField[_, _]].isAssignableFrom(inst.getClass)) false
                  else {
                    // find out if the class name of the actual thing starts
                    // with the name of this class or some superclass...
                    // basically, is an inner class of this class
                    getAllSupers(clz).find{
                      c =>
                      inst.getClass.getName.startsWith(c.getName)}.isDefined
                  }
              }

            } catch {
              case e =>
                false
            }
          }

          // find all the declared methods
          val meths = c.getDeclaredMethods.toList.
          filter(_.getParameterTypes.length == 0). // that take no parameters
          filter(m => Modifier.isPublic(m.getModifiers)). // that are public
          filter(m => fields.contains(m.getName) && // that are associated with private fields
                 fields(m.getName).getType == m.getReturnType).
          filter(validActualType) // and have a validated type

          meths ::: findForClass(clz.getSuperclass)
      }

      val ret = findForClass(staringClass)

      ret.removeDuplicates
    }

    val mapperAccessMethods = findMagicFields(this, this.getClass.getSuperclass)

    mappedCallbacks = mapperAccessMethods.filter(isLifecycle).map(v => (v.getName, v))
    // for (v <- this.getClass.getSuperclass.getMethods.toList if isMagicObject(v) && isLifecycle(v)) yield (v.getName, v)

    for (v <- mapperAccessMethods) {
      v.invoke(this) match {
        case mf: MappedField[AnyRef, A] if !mf.ignoreField_? =>
          mf.setName_!(v.getName)
          tArray += FieldHolder(mf.name, v, mf)
          for (colName <- mf.dbColumnNames(v.getName).map(MapperRules.quoteColumnName).map(_.toLowerCase)) {
            mappedColumnInfo += colName -> mf
            mappedColumns += colName -> v
          }
          if (mf.dbPrimaryKey_? && mf.dbAutogenerated_?) {
            indexMap = Full(MapperRules.quoteColumnName(mf._dbColumnNameLC)) // Full(v.getName.toLowerCase)
          }

        case _ =>
      }
    }

    def findPos(in: AnyRef): Box[Int] = {
      tArray.toList.zipWithIndex.filter(mft => in eq mft._1.field) match {
        case Nil => Empty
        case x :: xs => Full(x._2)
      }
    }

    val resArray = new ListBuffer[FieldHolder];

    fieldOrder.foreach(f => findPos(f).foreach(pos => resArray += tArray.remove(pos)))

    tArray.foreach(mft => resArray += mft)

    mappedFieldList = resArray.toList
    mappedFieldList.foreach(ae => _mappedFields(ae.name) = ae.method)
  }

  val columnNamesForInsert = (mappedColumnInfo.filter(c => !(c._2.dbPrimaryKey_? && c._2.dbAutogenerated_?)).map(_._1)).toList.mkString(",")

  val columnQueriesForInsert = {
    (mappedColumnInfo.filter(c => !(c._2.dbPrimaryKey_? && c._2.dbAutogenerated_?)).map(p => "?")).toList.mkString(",")
  }

  private def fixTableName(name: String) = clean(name.toLowerCase) match {
    case name if DB.reservedWords.contains(name) => name+"_t"
    case name => name
  }

  private def internalTableName_$_$ =
  getClass.getSuperclass.getName.split("\\.").toList.last;

  /**
   * This function converts a header name into the appropriate
   * XHTML format for displaying across the headers of a
   * formatted block.  The default is &lt;th&gt; for use
   * in XHTML tables.  If you change this function, the change
   * will be used for this MetaMapper unless you override the
   * htmlHeades method
   */
  var displayNameToHeaderElement: String => NodeSeq =
  MapperRules.displayNameToHeaderElement

  def htmlHeaders: NodeSeq =
  mappedFieldList.filter(_.field.dbDisplay_?).
  flatMap(mft => displayNameToHeaderElement(mft.field.displayName))

  /**
  * The mapped fields
  */
  lazy val mappedFields: Seq[BaseMappedField] = mappedFieldList.map(f => f.field)

  /**
   * the mapped fields as MappedField rather than BaseMappedField
   */
  lazy val mappedFieldsForModel: List[MappedField[_, A]] = mappedFieldList.map(_.field)

  /**
   * This function converts an element into the appropriate
   * XHTML format for displaying across a line
   * formatted block.  The default is &lt;td&gt; for use
   * in XHTML tables.  If you change this function, the change
   * will be used for this MetaMapper unless you override the
   * doHtmlLine method.
   */
  var displayFieldAsLineElement: NodeSeq => NodeSeq =
  MapperRules.displayFieldAsLineElement


  def doHtmlLine(toLine: A): NodeSeq =
  mappedFieldList.filter(_.field.dbDisplay_?).
  flatMap(mft => displayFieldAsLineElement(??(mft.method, toLine).asHtml))

  def asJs(actual: A): JsExp = {
    JE.JsObj(("$lift_class", JE.Str(dbTableName)) :: mappedFieldList.
             map(f => ??(f.method, actual)).filter(_.renderJs_?).flatMap(_.asJs).toList :::
             actual.suplementalJs(Empty) :_*)
  }



  def asHtml(toLine: A): NodeSeq =
  Text(internalTableName_$_$) :: Text("={ ") ::
  (for (mft <- mappedFieldList if mft.field.dbDisplay_? ;
        val field = ??(mft.method, toLine)) yield
   <span>{field.displayName}={field.asHtml}&nbsp;</span>
  ) :::List(Text(" }"))


  /**
   * This function converts a name and form for a given field in the
   * model to XHTML for presentation in the browser.  By
   * default, a table row ( &lt;tr&gt; ) is presented, but
   * you can change the function to display something else.
   */
  var formatFormElement: (NodeSeq, NodeSeq) => NodeSeq =
  MapperRules.formatFormElement

  def formatFormLine(displayName: NodeSeq, form: NodeSeq): NodeSeq =
  formatFormElement(displayName, form)

  def toForm(toMap: A): NodeSeq =
  mappedFieldList.map(e => ??(e.method, toMap)).
  filter(f => f.dbDisplay_? && f.dbIncludeInForm_?).flatMap (
    field =>
    field.toForm.toList.
    flatMap(form => formatFormLine(Text(field.displayName), form))
  )

  /**
   * Get the fields (in order) for displaying a form
   */
  def formFields(toMap: A): List[MappedField[_, A]] =
  mappedFieldList.map(e => ??(e.method, toMap)).filter(f => f.dbDisplay_? &&
                                                       f.dbIncludeInForm_?)


  /**
   * map the fields titles and forms to generate a list
   * @param func called with displayHtml, fieldId, form
   */
  def mapFieldTitleForm[T](toMap: A,
                           func: (NodeSeq, Box[NodeSeq], NodeSeq) => T): List[T] =
  formFields(toMap).flatMap(field => field.toForm.
                            map(fo => func(field.displayHtml, field.fieldId, fo)))


  /**
   * flat map the fields titles and forms to generate a list
   * @param func called with displayHtml, fieldId, form
   */
  def flatMapFieldTitleForm[T](toMap: A,
                               func: (NodeSeq, Box[NodeSeq], NodeSeq) => Seq[T]): List[T] =
  formFields(toMap).flatMap(field => field.toForm.toList.
                            flatMap(fo => func(field.displayHtml,
                                               field.fieldId, fo)))

/**
   * flat map the fields titles and forms to generate a list
   * @param func called with displayHtml, fieldId, form
   */
  def flatMapFieldTitleForm2[T](toMap: A,
                               func: (NodeSeq, MappedField[_, A], NodeSeq) => Seq[T]): List[T] =
  formFields(toMap).flatMap(field => field.toForm.toList.
                            flatMap(fo => func(field.displayHtml,
                                               field, fo)))


  /**
   * Given the prototype field (the field on the Singleton), get the field from the instance
   * @param actual -- the Mapper instance
   * @param protoField -- the field from the MetaMapper (Singleton)
   *
   * @return the field from the actual object
   */
  def getActualField[T](actual: A, protoField: MappedField[T, A]): MappedField[T, A] =
  ??(_mappedFields(protoField.name), actual).asInstanceOf[MappedField[T,A]]


  /**
   * Given the prototype field (the field on the Singleton), get the field from the instance
   * @param actual -- the Mapper instance
   * @param protoField -- the field from the MetaMapper (Singleton)
   *
   * @return the field from the actual object
   */
  def getActualBaseField(actual: A, protoField: BaseOwnedMappedField[A]): BaseOwnedMappedField[A] =
  ??(_mappedFields(protoField.name), actual) // .asInstanceOf[MappedField[T,A]]

  /**
   * The name of the database table.  Override this method if you
   * want to change the table to something other than the name of the Mapper class
   */
  def dbTableName = internal_dbTableName

  /**
   * The table name, to lower case... ensures that it works on all DBs
   */
  final def _dbTableNameLC = {
    val name = dbTableName

    val conn = DB.currentConnection
    if (conn.isDefined) {
      val rc = conn.open_!
      if (rc.metaData.storesMixedCaseIdentifiers) name
      else name.toLowerCase
    } else name
  }  // dbTableName.toLowerCase

  private[mapper] lazy val internal_dbTableName = fixTableName(internalTableName_$_$)

  private def setupInstanceForPostCommit(inst: A) {
    if (!inst.addedPostCommit) {
      DB.appendPostFunc(inst.connectionIdentifier, () => afterCommit.foreach(_(inst)))
      inst.addedPostCommit = true
    }
  }

  private def eachField(what: A, toRun: List[(A) => Any])(f: (LifecycleCallbacks) => Any) {
    mappedCallbacks.foreach (e =>
      e._2.invoke(what) match {
        case lccb: LifecycleCallbacks => f(lccb)
        case _ =>
      })
    toRun.foreach{tf => tf(what)}
  }
  private def _beforeValidation(what: A) {setupInstanceForPostCommit(what); eachField(what, beforeValidation) {field => field.beforeValidation}  }
  private def _beforeValidationOnCreate(what: A) {eachField(what, beforeValidationOnCreate) {field => field.beforeValidationOnCreate}  }
  private def _beforeValidationOnUpdate(what: A) {eachField(what, beforeValidationOnUpdate) {field => field.beforeValidationOnUpdate}  }
  private def _afterValidation(what: A) { eachField(what, afterValidation) {field => field.afterValidation}  }
  private def _afterValidationOnCreate(what: A) {eachField(what, afterValidationOnCreate) {field => field.afterValidationOnCreate}  }
  private def _afterValidationOnUpdate(what: A) {eachField(what, afterValidationOnUpdate) {field => field.afterValidationOnUpdate}  }

  private def _beforeSave(what: A) {setupInstanceForPostCommit(what); eachField(what, beforeSave) {field => field.beforeSave}  }
  private def _beforeCreate(what: A) { eachField(what, beforeCreate) {field => field.beforeCreate}  }
  private def _beforeUpdate(what: A) { eachField(what, beforeUpdate) {field => field.beforeUpdate}  }

  private def _afterSave(what: A) {eachField(what, afterSave) {field => field.afterSave}  }
  private def _afterCreate(what: A) {eachField(what, afterCreate) {field => field.afterCreate}  }
  private def _afterUpdate(what: A) {eachField(what, afterUpdate) {field => field.afterUpdate}  }

  private def _beforeDelete(what: A) {setupInstanceForPostCommit(what); eachField(what, beforeDelete) {field => field.beforeDelete}  }
  private def _afterDelete(what: A) {eachField(what, afterDelete) {field => field.afterDelete}  }

  def beforeSchemifier {}
  def afterSchemifier {}

  def dbIndexes: List[BaseIndex[A]] = Nil

  implicit def fieldToItem[T](in: MappedField[T, A]): IndexItem[A] = IndexField(in)
  implicit def boundedFieldToItem(in: (MappedField[String, A], Int)): BoundedIndexField[A] = BoundedIndexField(in._1, in._2)

  // protected def getField(inst : Mapper[A], meth : Method) = meth.invoke(inst, null).asInstanceOf[MappedField[AnyRef,A]]
}

object OprEnum extends Enumeration {
  val Eql = Value(1, "=")
  val <> = Value(2, "<>")
  val >= = Value(3, ">=")
  val != = <>
  val <= = Value(4, "<=")
  val > = Value(5, ">")
  val < = Value(6, "<")
  val IsNull = Value(7, "IS NULL")
  val IsNotNull = Value(8, "IS NOT NULL")
  val Like = Value(9, "LIKE")
}

sealed trait BaseIndex[A <: Mapper[A]] {
  def columns: Seq[IndexItem[A]]
}

final case class Index[A <: Mapper[A]](columns: List[IndexItem[A]]) extends BaseIndex[A] // (columns :_*)

object Index {
  def apply[A <: Mapper[A]](cols: IndexItem[A] *): Index[A] = new Index[A](cols.toList)
}

/**
 *  Represents a unique index on the given columns
 */
final case class UniqueIndex[A <: Mapper[A]](columns: List[IndexItem[A]]) extends BaseIndex[A] // (uniqueColumns : _*)

object UniqueIndex {
  def apply[A <: Mapper[A]](cols: IndexItem[A] *): UniqueIndex[A] = new UniqueIndex[A](cols.toList)
}

/**
 * Represents a generic user-specified index on the given columns. The user provides a function to generate the SQL needed to create
 * the index based on the table and columns. Validation is required since this is raw SQL being run on the database server.
 */
final case class GenericIndex[A <: Mapper[A]](createFunc: (String,List[String]) => String, validated: IHaveValidatedThisSQL, columns: List[IndexItem[A]]) extends BaseIndex[A] // (indexColumns : _*)

object GenericIndex {
  def apply[A <: Mapper[A]](createFunc: (String,List[String]) => String, validated: IHaveValidatedThisSQL, cols: IndexItem[A] *): GenericIndex[A] =
    new GenericIndex[A](createFunc, validated, cols.toList)
}

abstract class IndexItem[A <: Mapper[A]] {
  def field: BaseMappedField
  def indexDesc: String
}

case class IndexField[A <: Mapper[A], T](field: MappedField[T, A]) extends IndexItem[A] {
  def indexDesc: String = MapperRules.quoteColumnName(field._dbColumnNameLC)
}
case class BoundedIndexField[A <: Mapper[A]](field: MappedField[String, A], len: Int) extends IndexItem[A] {
  def indexDesc: String = MapperRules.quoteColumnName(field._dbColumnNameLC)+"("+len+")"
}

sealed trait QueryParam[O<:Mapper[O]]
final case class Cmp[O<:Mapper[O], T](field: MappedField[T,O], opr: OprEnum.Value, value: Box[T],
                                      otherField: Box[MappedField[T, O]], dbFunc: Box[String]) extends QueryParam[O]

final case class OrderBy[O<:Mapper[O], T](field: MappedField[T,O],
                                          order: AscOrDesc) extends QueryParam[O]

trait AscOrDesc {
  def sql: String
}

case object Ascending extends AscOrDesc {
  def sql: String = " ASC "
}

case object Descending extends AscOrDesc {
  def sql: String = " DESC "
}

final case class Distinct[O <: Mapper[O]]() extends QueryParam[O]

final case class OrderBySql[O <: Mapper[O]](sql: String,
                                            checkedBy: IHaveValidatedThisSQL) extends QueryParam[O]

final case class ByList[O<:Mapper[O], T](field: MappedField[T,O], vals: Seq[T]) extends QueryParam[O]
/**
 * Represents a query criterion using a parameterized SQL string. Parameters are
 * substituted in order. For Date/Time types, passing a java.util.Date will result in a
 * Timestamp parameter. If you want a specific SQL Date/Time type, use the corresponding
 * java.sql.Date, java.sql.Time, or java.sql.Timestamp classes.
 */
final case class BySql[O<:Mapper[O]](query: String,
                                     checkedBy: IHaveValidatedThisSQL,
                                     params: Any*) extends QueryParam[O]
final case class MaxRows[O<:Mapper[O]](max: Long) extends QueryParam[O]
final case class StartAt[O<:Mapper[O]](start: Long) extends QueryParam[O]
final case class Ignore[O <: Mapper[O]]() extends QueryParam[O]

sealed abstract class InThing[OuterType <: Mapper[OuterType]] extends QueryParam[OuterType] {
  type JoinType
  type InnerType <: Mapper[InnerType]

  def outerField: MappedField[JoinType, OuterType]
  def innerField: MappedField[JoinType, InnerType]
  def innerMeta: MetaMapper[InnerType]
  def queryParams: List[QueryParam[InnerType]]

  def distinct: String =
    queryParams.find {case Distinct() => true case _ => false}.isDefined match {
      case false => ""
      case true => " DISTINCT "
    }
}

/**
 * This QueryParam can be put in a query and will cause the given foreign key field
 * to be precached.
 * @param field - the field to precache
 * @param deterministic - true if the query is deterministic.  Will be more efficient.
 * false if the query is not deterministic.  In this case, a SELECT * FROM FK_TABLE WHERE primary_key in (xxx) will
 * be generated
 */
final case class PreCache[TheType <: Mapper[TheType], FieldType, OtherType <: KeyedMapper[FieldType, OtherType]](field: MappedForeignKey[FieldType, TheType, OtherType], deterministic: Boolean)
extends QueryParam[TheType]

object PreCache {
  def apply[TheType <: Mapper[TheType], FieldType, OtherType <: KeyedMapper[FieldType, OtherType]](field: MappedForeignKey[FieldType , TheType, OtherType]) =
  new PreCache(field, true)
}

final case class InRaw[TheType <:
                       Mapper[TheType], T](field: MappedField[T, TheType],
                                           rawSql: String,
                                           checkedBy: IHaveValidatedThisSQL)
extends QueryParam[TheType]

object In {
  def fk[InnerMapper <: Mapper[InnerMapper], JoinTypeA,
         Zoom <% QueryParam[InnerMapper],
         OuterMapper <:KeyedMapper[JoinTypeA, OuterMapper]]
  (fielda: MappedForeignKey[JoinTypeA, InnerMapper, OuterMapper],
   qp: Zoom*): InThing[OuterMapper]
  = {
    new InThing[OuterMapper] {
      type JoinType = JoinTypeA
      type InnerType = InnerMapper

      val outerField: MappedField[JoinType, OuterMapper] = fielda.dbKeyToTable.primaryKeyField
      val innerField: MappedField[JoinType, InnerMapper] = fielda
      val innerMeta: MetaMapper[InnerMapper] = fielda.fieldOwner.getSingleton

      val queryParams: List[QueryParam[InnerMapper]] =
      qp.map{v => val r: QueryParam[InnerMapper] = v; r}.toList
    }
  }

  def apply[InnerMapper <: Mapper[InnerMapper], JoinTypeA,
            Zoom <% QueryParam[InnerMapper],
            OuterMapper <: Mapper[OuterMapper]]
  (_outerField: MappedField[JoinTypeA, OuterMapper],
   _innerField: MappedField[JoinTypeA, InnerMapper],
   qp: Zoom*): InThing[OuterMapper]
  = {
    new InThing[OuterMapper] {
      type JoinType = JoinTypeA
      type InnerType = InnerMapper

      val outerField: MappedField[JoinType, OuterMapper] = _outerField
      val innerField: MappedField[JoinType, InnerMapper] = _innerField
      val innerMeta: MetaMapper[InnerMapper] = innerField.fieldOwner.getSingleton

      val queryParams: List[QueryParam[InnerMapper]] = {
        qp.map{v => val r: QueryParam[InnerMapper] = v; r}.toList
      }
    }
  }


}

object Like {
  def apply[O <: Mapper[O]](field: MappedField[String, O], value: String) =
  Cmp[O, String](field, OprEnum.Like, Full(value), Empty, Empty)
}

object By {
  import OprEnum._

  def apply[O <: Mapper[O], T, U <% T](field: MappedField[T, O], value: U) = Cmp[O,T](field, Eql, Full(value), Empty, Empty)
  def apply[O <: Mapper[O], T](field: MappedNullableField[T, O], value: Box[T]) = value match {
    case Full(x) => Cmp[O,Box[T]](field, Eql, Full(value), Empty, Empty)
    case _ => NullRef(field)
  }
  def apply[O <: Mapper[O],T,  Q <: KeyedMapper[T, Q]](field: MappedForeignKey[T, O, Q], value: Q) =
  Cmp[O,T](field, Eql, Full(value.primaryKeyField.is), Empty, Empty)

  def apply[O <: Mapper[O],T, Q <: KeyedMapper[T, Q]](field: MappedForeignKey[T, O, Q], value: Box[Q]) =
  value match {
    case Full(v) => Cmp[O,T](field, Eql, Full(v.primaryKeyField.is), Empty, Empty)
    case _ => Cmp(field, IsNull, Empty, Empty, Empty)
  }
}

object NotBy {
  import OprEnum._

  def apply[O <: Mapper[O], T, U <% T](field: MappedField[T, O], value: U) = Cmp[O,T](field, <>, Full(value), Empty, Empty)

  def apply[O <: Mapper[O], T](field: MappedNullableField[T, O], value: Box[T]) = value match {
    case Full(x) => Cmp[O,Box[T]](field, <>, Full(value), Empty, Empty)
    case _ => NotNullRef(field)
  }

  def apply[O <: Mapper[O],T,  Q <: KeyedMapper[T, Q]](field: MappedForeignKey[T, O, Q], value: Q) =
  Cmp[O,T](field, <>, Full(value.primaryKeyField.is), Empty, Empty)
  def apply[O <: Mapper[O],T, Q <: KeyedMapper[T, Q]](field: MappedForeignKey[T, O, Q], value: Box[Q]) =
  value match {
    case Full(v) => Cmp[O,T](field, <>, Full(v.primaryKeyField.is), Empty, Empty)
    case _ => Cmp(field, IsNotNull, Empty, Empty, Empty)
  }
}

object ByRef {
  import OprEnum._

  def apply[O <: Mapper[O], T](field: MappedField[T, O], otherField: MappedField[T,O]) = Cmp[O,T](field, Eql, Empty, Full(otherField), Empty)
}

object NotByRef {
  import OprEnum._

  def apply[O <: Mapper[O], T](field: MappedField[T, O], otherField: MappedField[T,O]) = Cmp[O,T](field, <>, Empty, Full(otherField), Empty)
}

object By_> {
  import OprEnum._

  def apply[O <: Mapper[O], T, U <% T](field: MappedField[T, O], value: U) = Cmp[O,T](field, >, Full(value), Empty, Empty)
  def apply[O <: Mapper[O], T](field: MappedField[T, O], otherField: MappedField[T,O]) = Cmp[O,T](field, >, Empty, Full(otherField), Empty)
}

object By_< {
  import OprEnum._

  def apply[O <: Mapper[O], T, U <% T](field: MappedField[T, O], value: U) = Cmp[O,T](field, <, Full(value), Empty, Empty)
  def apply[O <: Mapper[O], T](field: MappedField[T, O], otherField: MappedField[T,O]) = Cmp[O,T](field, <, Empty, Full(otherField), Empty)
}

object NullRef {
  import OprEnum._
  def apply[O <: Mapper[O], T](field: MappedField[T, O]) = Cmp(field, IsNull, Empty, Empty, Empty)
}

object NotNullRef {
  import OprEnum._
  def apply[O <: Mapper[O], T](field: MappedField[T, O]) = Cmp(field, IsNotNull, Empty, Empty, Empty)
}

trait LongKeyedMetaMapper[A <: LongKeyedMapper[A]] extends KeyedMetaMapper[Long, A] { self: A => }


trait KeyedMetaMapper[Type, A<:KeyedMapper[Type, A]] extends MetaMapper[A] with KeyedMapper[Type, A] {
  self: A  with MetaMapper[A] with KeyedMapper[Type, A] =>

  private def testProdArity(prod: Product): Boolean = {
    var pos = 0
    while (pos < prod.productArity) {
      if (!prod.productElement(pos).isInstanceOf[QueryParam[A]]) return false
      pos = pos + 1
    }
    true
  }

  type Q = MappedForeignKey[AnyBound, A, OO] with MappedField[AnyBound, A] forSome
  {type OO <: KeyedMapper[AnyBound, OO]}

  def asSafeJs(actual: A, f: KeyObfuscator): JsExp = {
    val pk = actual.primaryKeyField
    val first = (pk.name, JE.Str(f.obscure(self, pk.is)))
    JE.JsObj(first :: ("$lift_class", JE.Str(dbTableName)) :: mappedFieldList.
             map(f => this.??(f.method, actual)).
             filter(f => !f.dbPrimaryKey_? && f.renderJs_?).flatMap{
        case fk:  Q =>
          val key = f.obscure(fk.dbKeyToTable, fk.is)
          List((fk.name, JE.Str(key)),
               (fk.name+"_obj",
                JE.AnonFunc("index", JE.JsRaw("return index["+key.encJs+"];").cmd)))

        case x => x.asJs}.toList :::
             actual.suplementalJs(Full(f)) :_*)
  }

  private def convertToQPList(prod: Product): Array[QueryParam[A]] = {
    var pos = 0
    val ret = new Array[QueryParam[A]](prod.productArity)
    while (pos < prod.productArity) {
      ret(pos) = prod.productElement(pos).asInstanceOf[QueryParam[A]]
      pos = pos + 1
    }
    ret
  }

  private def anyToFindString(in: Any): Box[String] =
  in match {
    case Empty | None | null | Failure(_, _, _) => Empty
    case Full(n) => anyToFindString(n)
    case Some(n) => anyToFindString(n)
    case v => Full(v.toString)
  }

  def find(key: Any): Box[A] =
  key match {
    case qp: QueryParam[A] => find(List(qp.asInstanceOf[QueryParam[A]]) :_*)
    case prod: Product if (testProdArity(prod)) => find(convertToQPList(prod) :_*)
    case key => anyToFindString(key) flatMap (find(_))
  }

  def findDb(dbId: ConnectionIdentifier, key: Any): Box[A] =
  key match {
    case qp: QueryParam[A] => findDb(dbId, List(qp.asInstanceOf[QueryParam[A]]) :_*)
    case prod: Product if (testProdArity(prod)) => findDb(dbId, convertToQPList(prod) :_*)
    case key => anyToFindString(key) flatMap (find(dbId, _))
  }

  def find(key: String): Box[A] = dbStringToKey(key) flatMap (realKey => findDbByKey(selectDbForKey(realKey), realKey))

  def find(dbId: ConnectionIdentifier, key: String): Box[A] =  dbStringToKey(key) flatMap (realKey =>  findDbByKey(dbId, realKey))

  def findByKey(key: Type): Box[A] = findDbByKey(selectDbForKey(key), key)

  def dbStringToKey(in: String): Box[Type] = primaryKeyField.convertKey(in)

  private def selectDbForKey(key: Type): ConnectionIdentifier =
  if (dbSelectDBConnectionForFind.isDefinedAt(key)) dbSelectDBConnectionForFind(key)
  else dbDefaultConnectionIdentifier

  def dbSelectDBConnectionForFind: PartialFunction[Type, ConnectionIdentifier] = Map.empty

  def findDbByKey(dbId: ConnectionIdentifier, key: Type): Box[A] =
  findDbByKey(dbId, mappedFields, key)

  def findDbByKey(dbId: ConnectionIdentifier, fields: Seq[SelectableField],
                  key: Type): Box[A] =
  DB.use(dbId) { conn =>
    val field = primaryKeyField

    DB.prepareStatement("SELECT "+
                        fields.map(_.dbSelectString).
                        mkString(", ")+
                        " FROM "+MapperRules.quoteTableName(_dbTableNameLC)+" WHERE "+MapperRules.quoteColumnName(field._dbColumnNameLC)+" = ?", conn) {
      st =>
      st.setObject(1, field.makeKeyJDBCFriendly(key), conn.driverType.columnTypeMap(field.targetSQLType(field._dbColumnNameLC)))
      DB.exec(st) {
        rs =>
        val mi = buildMapper(rs)
        if (rs.next) Full(createInstance(dbId, rs, mi._1, mi._2))
        else Empty
      }
    }
  }

  def find(by: QueryParam[A]*): Box[A] =
  findDb(dbDefaultConnectionIdentifier, by :_*)

  def findDb(dbId: ConnectionIdentifier, by: QueryParam[A]*): Box[A] =
  findDb(dbId, mappedFields, by :_*)

  def findDb(dbId: ConnectionIdentifier, fields: Seq[SelectableField],
             by: QueryParam[A]*): Box[A] = {
    DB.use(dbId) {
      conn =>
      val bl = by.toList  ::: addlQueryParams.is
      val selectStatement = "SELECT "+
      fields.map(_.dbSelectString).
      mkString(", ")+
      " FROM "+MapperRules.quoteTableName(_dbTableNameLC)+" "

      val (query, start, max) = addEndStuffs(addFields(selectStatement,false,  bl, conn), bl, conn)
      DB.prepareStatement(query, conn) {
        st =>
        setStatementFields(st, bl, 1, conn)
        DB.exec(st) {
          rs =>
          val mi = buildMapper(rs)
          if (rs.next) Full(createInstance(dbId, rs, mi._1, mi._2))
          else Empty
        }

      }
    }
  }

  override def afterSchemifier {
    if (crudSnippets_?) {
      LiftRules.snippets.append(crudSnippets)
    }
  }

  /**
   * Override this definition in your model to enable CRUD snippets
   * for that model. Set to false by default.
   *
   * Remember to override editSnippetSetup and viewSnippetSetup as well,
   * as the defaults are broken.
   *
   * @return false
   */
  def crudSnippets_? = false

  /**
   * Defines the default CRUD snippets. Override if you want to change
   * the names of the snippets. Defaults are "add", "edit", and "view".
   *
   * (No, there's no D in CRUD.)
   */
  def crudSnippets: LiftRules.SnippetPF = {
    val Name = internal_dbTableName

    NamedPF("crud "+Name) {
      case Name :: "add"  :: _ => addSnippet
      case Name :: "edit" :: _ => editSnippet
      case Name :: "view" :: _ => viewSnippet
    }
  }

  /**
   * Default snippet for modification. Used by the default add and edit snippets.
   */
  def modSnippet(xhtml: NodeSeq, obj: A, cleanup: (A => Unit)): NodeSeq = {
    val name = internal_dbTableName

    def callback() {
      cleanup(obj)
    }

    xbind(name, xhtml)(obj.fieldPF orElse obj.fieldMapperPF(_.toForm.openOr(Text(""))) orElse {
        case "submit" => label => SHtml.submit(label.text, callback _)
      })
  }

  /**
   * Default add snippet. Override to change behavior of the add snippet.
   */
  def addSnippet(xhtml: NodeSeq): NodeSeq = {
    modSnippet(xhtml, addSnippetSetup, addSnippetCallback _)
  }

  /**
   * Default edit snippet. Override to change behavior of the edit snippet.
   */
  def editSnippet(xhtml: NodeSeq): NodeSeq = {
    modSnippet(xhtml, editSnippetSetup, editSnippetCallback _)
  }

  /**
   * Default view snippet. Override to change behavior of the view snippet.
   */
  def viewSnippet(xhtml: NodeSeq): NodeSeq = {
    val Name = internal_dbTableName
    val obj: A = viewSnippetSetup

    xbind(Name, xhtml)(obj.fieldPF orElse obj.fieldMapperPF(_.asHtml))
  }

  /**
   * Lame attempt at automatically getting an object from the HTTP parameters.
   * BROKEN! DO NOT USE! Only here so that existing sub-classes KeyedMetaMapper
   * don't have to implement new methods when I commit the CRUD snippets code.
   */
  def objFromIndexedParam: Box[A] = {
    val found = for (
      req <- S.request.toList;
      (param, value :: _) <- req.params;
      fh <- mappedFieldList if fh.field.dbIndexed_? == true && fh.name.equals(param)
    ) yield find(value)

    found.filter(obj => obj match {
        case Full(obj) => true
        case _         => false
      }) match {
      case obj :: _ => obj
      case _        => Empty
    }
  }

  /**
   * Default setup behavior for the add snippet. Creates a new mapped object.
   *
   * @return new mapped object
   */
  def addSnippetSetup: A = {
    this.create
  }

  /**
   * Default setup behavior for the edit snippet. BROKEN! MUST OVERRIDE IF
   * USING CRUD SNIPPETS!
   *
   * @return a mapped object of this metamapper's type
   */
  def editSnippetSetup: A = {
    objFromIndexedParam.open_!
  }
  /**
   * Default setup behavior for the view snippet. BROKEN! MUST OVERRIDE IF
   * USING CRUD SNIPPETS!
   *
   * @return a mapped object of this metamapper's type
   */
  def viewSnippetSetup: A = {
    objFromIndexedParam.open_!
  }
  /**
   * Default callback behavior of the edit snippet. Called when the user
   * presses submit. Saves the passed in object.
   *
   * @param obj mapped object of this metamapper's type
   */
  def editSnippetCallback(obj: A) { obj.save }
  /**
   * Default callback behavior of the add snippet. Called when the user
   * presses submit. Saves the passed in object.
   *
   * @param obj mapped object of this metamapper's type
   */
  def addSnippetCallback(obj: A) { obj.save }
}

<<<<<<< HEAD
case class FieldHolder[T <: Mapper[T]](name: String, method: Method, field: MappedField[_, T])
=======
>>>>>>> 34282725

class KeyObfuscator {
  private var to: Map[String, Map[Any, String]] = Map.empty
  private var from: Map[String, Map[String, Any]] = Map.empty

  def obscure[KeyType, MetaType <: KeyedMapper[KeyType, MetaType]](theType:
                                                                   KeyedMetaMapper[KeyType, MetaType], key: KeyType): String = synchronized {
    val local: Map[Any, String] = to.getOrElse(theType._dbTableNameLC, Map.empty)
    local.get(key) match {
      case Some(s) => s
      case _ => val ret = "r"+randomString(15)

        val l2: Map[Any, String] = local + ( (key -> ret) )
        to = to + ( (theType._dbTableNameLC -> l2) )

        val lf: Map[String, Any] = from.getOrElse(theType._dbTableNameLC, Map.empty) + ( (ret -> key))
        // lf(ret) = key
        from = from + ( (theType._dbTableNameLC -> lf) )

        ret
    }
  }

  def obscure[KeyType, MetaType <: KeyedMapper[KeyType, MetaType]](what: KeyedMapper[KeyType, MetaType]): String =
  {
    obscure(what.getSingleton, what.primaryKeyField.is)
  }

  def apply[KeyType, MetaType <: KeyedMapper[KeyType, MetaType], Q <% KeyType](theType:
                                                                               KeyedMetaMapper[KeyType, MetaType], key: Q): String = {
    val k: KeyType = key
    obscure(theType, k)
  }

  def apply[KeyType, MetaType <: KeyedMapper[KeyType, MetaType]](what: KeyedMapper[KeyType, MetaType]): String =
  {
    obscure(what)
  }


  def recover[KeyType, MetaType <: KeyedMapper[KeyType, MetaType]](theType:
                                                                   KeyedMetaMapper[KeyType, MetaType], id: String): Box[KeyType] = synchronized {
    for {
      map <- from.get(theType._dbTableNameLC)
      item <- map.get(id)
    } yield item.asInstanceOf[KeyType]
  }
}

case class IHaveValidatedThisSQL(who: String, date: String)

trait SelectableField {
  def dbSelectString: String
}

class MapperException(msg: String) extends Exception(msg)

}
}<|MERGE_RESOLUTION|>--- conflicted
+++ resolved
@@ -1783,10 +1783,6 @@
   def addSnippetCallback(obj: A) { obj.save }
 }
 
-<<<<<<< HEAD
-case class FieldHolder[T <: Mapper[T]](name: String, method: Method, field: MappedField[_, T])
-=======
->>>>>>> 34282725
 
 class KeyObfuscator {
   private var to: Map[String, Map[Any, String]] = Map.empty
