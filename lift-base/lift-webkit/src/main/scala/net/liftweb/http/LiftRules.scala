/*
 * Copyright 2007-2009 WorldWide Conferencing, LLC
 *
 * Licensed under the Apache License, Version 2.0 (the "License");
 * you may not use this file except in compliance with the License.
 * You may obtain a copy of the License at
 *
 *    http://www.apache.org/licenses/LICENSE-2.0
 *
 * Unless required by applicable law or agreed to in writing,
 * software distributed under the License is distributed on an "AS IS" BASIS,
 * WITHOUT WARRANTIES OR CONDITIONS OF ANY KIND, either express or implied.
 * See the License for the specific language governing permissions
 * and limitations under the License.
 */

package net.liftweb.http

;

import _root_.net.liftweb.common._
import _root_.net.liftweb.util._
import _root_.net.liftweb.util.Helpers._
import _root_.net.liftweb.sitemap._
import _root_.net.liftweb.http.js.JSArtifacts
import _root_.net.liftweb.http.js.jquery._
import _root_.net.liftweb.http.provider._
import _root_.scala.xml._
import _root_.scala.collection.mutable.{ListBuffer}
import _root_.java.util.{Locale, TimeZone, ResourceBundle, Date}
import _root_.java.io.{InputStream, ByteArrayOutputStream, BufferedReader, StringReader}
import js._
import JE._
import auth._
import _root_.java.util.concurrent.{ConcurrentHashMap => CHash}
import _root_.scala.reflect.Manifest

object LiftRules extends Factory {
  val noticesContainerId = "lift__noticesContainer__"

  type DispatchPF = PartialFunction[Req, () => Box[LiftResponse]];
  type RewritePF = PartialFunction[RewriteRequest, RewriteResponse]
  type SnippetPF = PartialFunction[List[String], NodeSeq => NodeSeq]
  type LiftTagPF = PartialFunction[(String, Elem, MetaData, NodeSeq, String), NodeSeq]
  type URINotFoundPF = PartialFunction[(Req, Box[Failure]), LiftResponse]
  type URLDecoratorPF = PartialFunction[String, String]
  type SnippetDispatchPF = PartialFunction[String, DispatchSnippet]
  type ViewDispatchPF = PartialFunction[List[String], Either[() => Box[NodeSeq], LiftView]]
  type HttpAuthProtectedResourcePF = PartialFunction[ParsePath, Box[Role]]
  type ExceptionHandlerPF = PartialFunction[(Props.RunModes.Value, Req, Throwable), LiftResponse]
  type ResourceBundleFactoryPF = PartialFunction[(String, Locale), ResourceBundle]

  /**
   * A partial function that allows the application to define requests that should be
   * handled by lift rather than the default handler
   */
  type LiftRequestPF = PartialFunction[Req, Boolean]

  /**
   * Holds user functions that willbe executed very early in the request processing. The functions'
   * result will be ignored.
   */
  val early = RulesSeq[(HTTPRequest) => Any]

  /**
   * Holds user functions that are executed before sending the response to client. The functions'
   * result will be ignored.
   */
  val beforeSend = RulesSeq[(BasicResponse, HTTPResponse, List[(String, String)], Box[Req]) => Any]

  /**
   * Defines the resources that are protected by authentication and authorization. If this function
   * is notdefined for the input data, the resource is considered unprotected ergo no authentication
   * is performed. If this function is defined and returns a Full can, it means that this resource
   * is protected by authentication,and authenticated subjed must be assigned to the role returned by
   * this function or to a role that is child-of this role. If this function returns Empty it means that
   * this resource is protected by authentication but no authorization is performed meaning that roles are
   * not verified.
   */
  val httpAuthProtectedResource = RulesSeq[HttpAuthProtectedResourcePF]

  /**
   * The HTTP authentication mechanism that ift will perform. See <i>LiftRules.protectedResource</i>
   */
  var authentication: HttpAuthentication = NoAuthentication

  /**
   * A function that takes the HTTPSession and the contextPath as parameters
   * and returns a LiftSession reference. This can be used in cases subclassing
   * LiftSession is necessary.
   */
  var sessionCreator: (HTTPSession, String) => LiftSession = {
    case (httpSession, contextPath) => new LiftSession(contextPath, httpSession.sessionId, Full(httpSession))
  }

  var enableContainerSessions = true

  var getLiftSession: (Req) => LiftSession = (req) => _getLiftSession(req)

  /**
   * Returns a LiftSession instance.
   */
  private def _getLiftSession(req: Req): LiftSession = {
    val wp = req.path.wholePath
    val cometSessionId =
    if (wp.length >= 3 && wp.head == LiftRules.cometPath)
      Full(wp(2))
    else
      Empty

    val ret = SessionMaster.getSession(req.request, cometSessionId) match {
      case Full(ret) =>
        ret.fixSessionTime()
        ret

      case _ =>
        val ret = LiftSession(req.request.session, req.request.contextPath)
        ret.fixSessionTime()
        SessionMaster.addSession(ret)
        ret
    }

    ret.breakOutComet()
    ret
  }


  /**
   * The path to handle served resources
   */
  var resourceServerPath = "classpath"

  /**
   * Holds the JS library specific UI artifacts. By efault it uses JQuery's artifacts
   */
  var jsArtifacts: JSArtifacts = JQueryArtifacts

  /**
   * Use this PartialFunction to to automatically add static URL parameters
   * to any URL reference from the markup of Ajax request.
   */
  val urlDecorate = RulesSeq[URLDecoratorPF]

  /**
   * Holds user functions that are executed after the response was sent to client. The functions' result
   * will be ignored.
   */
  val afterSend = RulesSeq[(BasicResponse, HTTPResponse, List[(String, String)], Box[Req]) => Any]

  /**
   * Calculate the Comet Server (by default, the server that
   * the request was made on, but can do the multi-server thing
   * as well)
   */
  var cometServer: () => String = () => S.contextPath

  /**
   * The maximum concurrent requests.  If this number of
   * requests are being serviced for a given session, messages
   * will be sent to all Comet requests to terminate
   */
  var maxConcurrentRequests = 2

  /**
   * A partial function that determines content type based on an incoming
   * Req and Accept header
   */
  var determineContentType: PartialFunction[(Box[Req], Box[String]), String] = {
    case (_, Full(accept)) if this.useXhtmlMimeType && accept.toLowerCase.contains("application/xhtml+xml") =>
      "application/xhtml+xml; charset=utf-8"
    case _ => "text/html; charset=utf-8"
  }

  lazy val liftVersion: String = {
    val cn = """\.""".r.replaceAllIn(LiftRules.getClass.getName, "/")
    val ret: Box[String] =
    for{
      url <- Box !! LiftRules.getClass.getResource("/" + cn + ".class")
      val newUrl = new _root_.java.net.URL(url.toExternalForm.split("!")(0) + "!" + "/META-INF/MANIFEST.MF")
      str <- tryo(new String(readWholeStream(newUrl.openConnection.getInputStream), "UTF-8"))
      ma <- """lift_version: (.*)""".r.findFirstMatchIn(str)
    } yield ma.group(1)

    ret openOr "Unknown Lift Version"
  }

  lazy val liftBuildDate: Date = {
    val cn = """\.""".r.replaceAllIn(LiftRules.getClass.getName, "/")
    val ret: Box[Date] =
    for{
      url <- Box !! LiftRules.getClass.getResource("/" + cn + ".class")
      val newUrl = new _root_.java.net.URL(url.toExternalForm.split("!")(0) + "!" + "/META-INF/MANIFEST.MF")
      str <- tryo(new String(readWholeStream(newUrl.openConnection.getInputStream), "UTF-8"))
      ma <- """Bnd-LastModified: (.*)""".r.findFirstMatchIn(str)
      asLong <- asLong(ma.group(1))
    } yield new Date(asLong)

    ret openOr new Date(0L)
  }

  /**
   * Hooks to be run when LiftServlet.destroy is called.
   */
  val unloadHooks = RulesSeq[() => Unit]

  /**
   * For each unload hook registered, run them during destroy()
   */
  private[http] def runUnloadHooks() {
    unloadHooks.toList.foreach(_())
  }

  /**
   * The maximum allowed size of a complete mime multi-part POST.  Default
   * 8MB
   */
  var maxMimeSize: Long = 8 * 1024 * 1024

  /**
   * Should pages that are not found be passed along the request processing chain to the
   * next handler outside Lift?
   */
  var passNotFoundToChain = false

  /**
   * The maximum allowed size of a single file in a mime multi-part POST.
   * Default 7MB
   */
  var maxMimeFileSize: Long = 7 * 1024 * 1024

  /**
   * The function referenced here is called if there's a localization lookup failure
   */
  var localizationLookupFailureNotice: Box[(String, Locale) => Unit] = Empty

  /**
   * The default location to send people if SiteMap access control fails. The path is
   * expressed a a List[String]
   */
  var siteMapFailRedirectLocation: List[String] = List()

  private[http] def notFoundOrIgnore(requestState: Req, session: Box[LiftSession]): Box[LiftResponse] = {
    if (passNotFoundToChain) Empty
    else session match {
      case Full(session) => Full(session.checkRedirect(requestState.createNotFound))
      case _ => Full(requestState.createNotFound)
    }
  }

  /**
   * Allows user adding additional Lift tags (the tags must be prefixed by lift namespace such as <lift:xxxx/>).
   * Each LiftTagPF function will be called with the folowing parameters:
   * <pre>
   *  - Element label,
   *  - The Element itselft,
   *  - The attrbutes
   *  - The child nodes
   *  - The page name
   * </pre>
   */
  val liftTagProcessing = RulesSeq[LiftTagPF]

  /**
   * If you don't want lift to send the application/xhtml+xml mime type to those browsers
   * that understand it, then set this to  { @code false }
   */
  var useXhtmlMimeType: Boolean = true


  private def _stringToXml(s: String): NodeSeq = Text(s)

  /**
   * A function that defines how a String should be converted to XML
   * for the localization stuff.  By default, Text(s) is returned,
   * but you can change this to attempt to parse the XML in the String and
   * return the NodeSeq.
   */
  var localizeStringToXml: String => NodeSeq = _stringToXml _

  /**
   * The base name of the resource bundle
   */
  var resourceNames: List[String] = List("lift")

  var noticesToJsCmd: () => JsCmd = () => {
    import builtin.snippet._

    val func: (() => List[NodeSeq], String, MetaData) => NodeSeq = (f, title, attr) => f() map (e => <li>{e}</li>) match {
      case Nil => Nil
      case list => <div>{title}<ul>{list}</ul> </div> % attr
    }

    val f = S.noIdMessages _
    val xml = List((MsgsErrorMeta.get, f(S.errors), S.??("msg.error")),
      (MsgsWarningMeta.get, f(S.warnings), S.??("msg.warning")),
      (MsgsNoticeMeta.get, f(S.notices), S.??("msg.notice"))) flatMap {
      msg => msg._1 match {
        case Full(meta) => func(msg._2 _, meta.title openOr "", meta.cssClass.map(new UnprefixedAttribute("class", _, Null)) openOr Null)
        case _ => func(msg._2 _, msg._3, Null)
      }
    }

    val groupMessages = xml match {
      case Nil => JsCmds.Noop
      case _ => LiftRules.jsArtifacts.setHtml(LiftRules.noticesContainerId, xml)
    }

    val g = S.idMessages _
    List((MsgErrorMeta.get, g(S.errors)),
      (MsgWarningMeta.get, g(S.warnings)),
      (MsgNoticeMeta.get, g(S.notices))).foldLeft(groupMessages)((car, cdr) => cdr match {
      case (meta, m) => m.foldLeft(car)((left, r) =>
              left & LiftRules.jsArtifacts.setHtml(r._1, <span>{r._2 flatMap (node => node)}</span> %
                      (Box(meta.get(r._1)).map(new UnprefixedAttribute("class", _, Null)) openOr Null)))
    })
  }

  /**
   * The base name of the resource bundle of the lift core code
   */
  var liftCoreResourceName = "i18n.lift-core"

  /**
   * Where to send the user if there's no comet session
   */
  var noCometSessionPage = "/"

  /**
   * Put a function that will calculate the request timeout based on the
   * incoming request.
   */
  var calcRequestTimeout: Box[Req => Int] = Empty

  /**
   * If you want the standard (non-AJAX) request timeout to be something other than
   * 10 seconds, put the value here
   */
  var stdRequestTimeout: Box[Int] = Empty

  /**
   * If you want the AJAX request timeout to be something other than 120 seconds, put the value here
   */
  var cometRequestTimeout: Box[Int] = Empty

  /**
   * If a Comet request fails timeout for this period of time. Default value is 10 seconds
   */
  var cometFailureRetryTimeout: Long = 10 seconds

  /**
   * The dispatcher that takes a Snippet and converts it to a
   * DispatchSnippet instance
   */
  val snippetDispatch = RulesSeq[SnippetDispatchPF]

  private def setupSnippetDispatch() {
    import net.liftweb.builtin.snippet._

    snippetDispatch.append(
      Map("CSS" -> CSS, "Msgs" -> Msgs, "Msg" -> Msg,
<<<<<<< HEAD
          "Menu" -> Menu, "css" -> CSS, "msgs" -> Msgs, "msg" -> Msg,
          "menu" -> Menu,
          "a" -> A, "children" -> Children,
          "comet" -> Comet, "form" -> Form, "ignore" -> Ignore, "loc" -> Loc,
          "surround" -> Surround,
          "test_cond" -> TestCond,
          "embed" -> Embed,
          "tail" -> Tail,
          "with-param" -> WithParam,
          "bind-at" -> WithParam,
          "VersionInfo" -> VersionInfo,
          "version_info" -> VersionInfo,
          "SkipDocType" -> SkipDocType,
          "skip_doc_type" -> SkipDocType,
          "xml_group" -> XmlGroup,
          "XmlGroup" -> XmlGroup,
          "lazy-load" -> LazyLoad
      ))
=======
        "Menu" -> Menu, "css" -> CSS, "msgs" -> Msgs, "msg" -> Msg,
        "menu" -> Menu,
        "a" -> A, "children" -> Children,
        "comet" -> Comet, "form" -> Form, "ignore" -> Ignore, "loc" -> Loc,
        "surround" -> Surround,
        "test_cond" -> TestCond,
        "embed" -> Embed,
        "tail" -> Tail,
        "with-param" -> WithParam,
        "bind-at" -> WithParam,
        "VersionInfo" -> VersionInfo,
        "version_info" -> VersionInfo,
        "SkipDocType" -> SkipDocType,
        "skip_doc_type" -> SkipDocType,
        "xml_group" -> XmlGroup,
        "XmlGroup" -> XmlGroup
        ))
>>>>>>> 0538bd6d
  }
  setupSnippetDispatch()


  /**
   * Change this variable to set view dispatching
   */
  val viewDispatch = RulesSeq[ViewDispatchPF]

  private[http] def snippet(name: String): Box[DispatchSnippet] = NamedPF.applyBox(name, snippetDispatch.toList)

  /**
   * If the request times out (or returns a non-Response) you can
   * intercept the response here and create your own response
   */
  var requestTimedOut: Box[(Req, Any) => Box[LiftResponse]] = Empty

  /**
   * A function that takes the current HTTP request and returns the current
   */
  var timeZoneCalculator: Box[HTTPRequest] => TimeZone = defaultTimeZoneCalculator _

  def defaultTimeZoneCalculator(request: Box[HTTPRequest]): TimeZone = TimeZone.getDefault

  /**
   * How many times do we retry an Ajax command before calling it a failure?
   */
  var ajaxRetryCount: Box[Int] = Empty

  /**
   * The JavaScript to execute at the begining of an
   * Ajax request (for example, showing the spinning working thingy)
   */
  var ajaxStart: Box[() => JsCmd] = Empty

  /**
   * The function that calculates if the response should be rendered in
   * IE6/7 compatibility mode
   */
  var calcIEMode: () => Boolean =
  () => (for (r <- S.request) yield r.isIE6 || r.isIE7 ||
          r.isIE8) openOr true

  /**
   * The JavaScript to execute at the end of an
   * Ajax request (for example, removing the spinning working thingy)
   */
  var ajaxEnd: Box[() => JsCmd] = Empty

  /**
   * The default action to take when the JavaScript action fails
   */
  var ajaxDefaultFailure: Box[() => JsCmd] =
  Full(() => JsCmds.Alert(S.??("ajax.error")))

  /**
   * A function that takes the current HTTP request and returns the current
   */
  var localeCalculator: Box[HTTPRequest] => Locale = defaultLocaleCalculator _

  def defaultLocaleCalculator(request: Box[HTTPRequest]) =
    request.flatMap(_.locale).openOr(Locale.getDefault())

  var resourceBundleFactories = RulesSeq[ResourceBundleFactoryPF]

  /**
   * User for Comet handling to resume a continuation
   */
  def resumeRequest(what: AnyRef, req: HTTPRequest) = req resume what

  /**
   * Execute a continuation. For Jetty the Jetty specific exception will be thrown
   * and the container will manage it.
   */
  def doContinuation(req: HTTPRequest, timeout: Long): Nothing = req suspend timeout

  /**
   * Check to see if continuations are supported
   */
  def checkContinuations(req: HTTPRequest): Option[Any] = req hasSuspendResumeSupport_?

  private var _sitemap: Box[SiteMap] = Empty

  def setSiteMap(sm: SiteMap) {
    _sitemap = Full(sm)
    for (menu <- sm.menus;
         val loc = menu.loc;
         rewrite <- loc.rewritePF) LiftRules.rewrite.append(rewrite)
  }

  def siteMap: Box[SiteMap] = _sitemap

  /**
   * How long should we wait for all the lazy snippets to render
   */
  val lazySnippetTimeout: FactoryMaker[TimeSpan] = new FactoryMaker(() => 30 seconds) {}

  /**
   * Does the current context support parallel snippet execution
   */
  val allowParallelSnippets: FactoryMaker[Boolean] = new FactoryMaker(() => false) {}

  /**
   * Update the function here that calculates particular paths to
   * exclused from context path rewriting
   */
  val excludePathFromContextPathRewriting: FactoryMaker[String => Boolean] =
  new FactoryMaker(() => ((s: String) => false)) {}

  /**
   * If a deferred snippet has a failure during render,
   * what should we display?
   */
  val deferredSnippetFailure: FactoryMaker[Failure => NodeSeq] =
  new FactoryMaker(() => {
    failure: Failure => {
      if (Props.devMode)
        <div style="border: red solid 2px">A lift:parallel snippet failed to render.Message:{failure.msg}{failure.exception match {
          case Full(e) =>
            <pre>{e.getStackTrace.map(_.toString).mkString("\n")}</pre>
          case _ => NodeSeq.Empty
        }}<i>note: this error is displayed in the browser because
        your application is running in "development" mode.If you
        set the system property run.mode=production, this error will not
        be displayed, but there will be errors in the output logs.
        </i>
        </div>
      else NodeSeq.Empty
    }
  }) {}

  /**
   * If a deferred snippet has a failure during render,
   * what should we display?
   */

  val deferredSnippetTimeout: FactoryMaker[NodeSeq] =
  new FactoryMaker(() => {
        if (Props.devMode)
        <div style="border: red solid 2px">
          A deferred snippet timed out during render.

          <i>note: this error is displayed in the browser because
            your application is running in "development" mode.  If you
            set the system property run.mode=production, this error will not
            be displayed, but there will be errors in the output logs.
          </i>
        </div>
        else NodeSeq.Empty
      }) {}


  /**
   * Should comments be stripped from the served XHTML
   */
  val stripComments: FactoryMaker[Boolean] =
  new FactoryMaker(() => {
        if (Props.devMode)
        false
        else true
      }) {}


  private[http] var ending = false

  private[http] var doneBoot = false;

  /**
   * Holds user's DispatchPF functions that will be executed in a stateless context. This means that
   * S object is not availble yet.
   */
  val statelessDispatchTable = RulesSeq[DispatchPF]

  private[http] def dispatchTable(req: HTTPRequest): List[DispatchPF] = {
    req match {
      case null => dispatch.toList
      case _ => SessionMaster.getSession(req, Empty) match {
        case Full(s) => S.initIfUninitted(s) {
          S.highLevelSessionDispatchList.map(_.dispatch) :::
                  dispatch.toList
        }
        case _ => dispatch.toList
      }
    }
  }

  private[http] def rewriteTable(req: HTTPRequest): List[RewritePF] = {
    req match {
      case null => rewrite.toList
      case _ => SessionMaster.getSession(req, Empty) match {
        case Full(s) => S.initIfUninitted(s) {
          S.sessionRewriter.map(_.rewrite) ::: LiftRules.rewrite.toList
        }
        case _ => rewrite.toList
      }
    }
  }

  /**
   * Contains the Ajax URI path used by Lift to process Ajax requests.
   */
  var ajaxPath = "ajax_request"

  /**
   * Contains the Comet URI path used by Lift to process Comet requests.
   */
  var cometPath = "comet_request"

  /**
   * Computes the Comet path by adding additional tokens on top of cometPath
   */
  var calcCometPath: String => JsExp = prefix => {
    Str(prefix + "/" + cometPath + "/") +
            JsRaw("Math.floor(Math.random() * 100000000000)") +
            Str(S.session.map(s => S.encodeURL("/" + s.uniqueId)) openOr "")
  }

  /**
   * The default way of calculating the context path
   */
  def defaultCalcContextPath(request: HTTPRequest): Box[String] = {
    request.header("X-Lift-ContextPath").map {
      case s if s.trim == "/" => ""
      case s => s.trim
    }
  }

  /**
   * If there is an alternative way of calculating the context path
   * (by default inspecting the X-Lift-ContextPath header)
   */
  var calculateContextPath: HTTPRequest => Box[String] =
  defaultCalcContextPath _

  private var _context: HTTPContext = _

  /**
   * Returns the HTTPContext
   */
  def context: HTTPContext = synchronized {_context}

  /**
   * Sets the HTTPContext
   */
  def setContext(in: HTTPContext): Unit = synchronized {
    if (in ne _context) {
      _context = in
    }
  }

  private var otherPackages: List[String] = Nil

  /**
   * Used by Lift to construct full pacakge names fromthe packages provided to addToPackages function
   */
  def buildPackage(end: String) = synchronized(otherPackages.map(_ + "." + end))

  /**
   * Tells Lift where to find Snippets,Views, Comet Actors and Lift ORM Model object
   */
  def addToPackages(what: String) {
    synchronized {otherPackages = what :: otherPackages}
  }

  /**
   * Tells Lift where to find Snippets,Views, Comet Actors and Lift ORM Model object
   */
  def addToPackages(what: Package) {
    synchronized {otherPackages = what.getName :: otherPackages}
  }

  private val defaultFinder = getClass.getResource _

  private def resourceFinder(name: String): _root_.java.net.URL = _context.resource(name)

  /**
   * Obtain the resource URL by name
   */
  var getResource: String => Box[_root_.java.net.URL] = defaultGetResource _

  /**
   * Obtain the resource URL by name
   */
  def defaultGetResource(name: String): Box[_root_.java.net.URL] =
    for{
      rf <- (Box !! resourceFinder(name)) or (Box !! defaultFinder(name))
    } yield rf
  // resourceFinder(name) match {case null => defaultFinder(name) match {case null => Empty; case s => Full(s)} ; case s => Full(s)}

  /**
   * Obtain the resource InputStream by name
   */
  def getResourceAsStream(name: String): Box[InputStream] =
    getResource(name).map(_.openStream)

  /**
   * Obtain the resource as an array of bytes by name
   */
  def loadResource(name: String): Box[Array[Byte]] = getResourceAsStream(name).map {
    stream =>
            val buffer = new Array[Byte](2048)
            val out = new ByteArrayOutputStream
            def reader {
              val len = stream.read(buffer)
              if (len < 0) return
              else if (len > 0) out.write(buffer, 0, len)
              reader
            }
            reader
            stream.close
            out.toByteArray
  }

  /**
   * Obtain the resource as an XML by name
   */
  def loadResourceAsXml(name: String): Box[NodeSeq] = loadResourceAsString(name).flatMap(s => PCDataXmlParser(s))

  /**
   * Obtain the resource as a String by name
   */
  def loadResourceAsString(name: String): Box[String] = loadResource(name).map(s => new String(s, "UTF-8"))

  /**
   * Looks up a resource by name and returns an Empty Box if the resource was not found.
   */
  def finder(name: String): Box[InputStream] =
    (for{
      ctx <- Box !! LiftRules.context
      res <- Box !! ctx.resourceAsStream(name)
    } yield res) or getResourceAsStream(name)

  /**
   * Get the partial function that defines if a request should be handled by
   * the application (rather than the default container handler)
   */
  val liftRequest = RulesSeq[LiftRequestPF]

  /**
   * Holds the user's DispatchPF functions that will be executed in stateful context
   */
  val dispatch = RulesSeq[DispatchPF]

  /**
   * Holds the user's rewrite functions that can alter the URI parts and query parameters
   */
  val rewrite = RulesSeq[RewritePF]

  /**
   * Holds the user's snippet functions that will be executed by lift given a certain path.
   */
  val snippets = RulesSeq[SnippetPF]

  private val _cometLogger: FatLazy[LiftLogger] = FatLazy({
    val ret = LogBoot.loggerByName("comet_trace")
    ret.level = LiftLogLevels.Off
    ret
  })

  /**
   * Holds the CometLogger that will be used to log comet activity
   */
  def cometLogger: LiftLogger = _cometLogger.get

  /**
   * Holds the CometLogger that will be used to log comet activity
   */
  def cometLogger_=(newLogger: LiftLogger): Unit = _cometLogger.set(newLogger)

  /**
   * Takes a Node, headers, cookies, and a session and turns it into an XhtmlResponse.
   */
  private def cvt(ns: Node, headers: List[(String, String)], cookies: List[HTTPCookie], session: Req) =
    convertResponse({
      val ret = XhtmlResponse(ns,
        ResponseInfo.docType(session),
        headers, cookies, 200,
        S.ieMode)
      ret._includeXmlVersion = !S.skipDocType
      ret
    }, headers, cookies, session)

  var defaultHeaders: PartialFunction[(NodeSeq, Req), List[(String, String)]] = {
    case _ => List("Expires" -> Helpers.nowAsInternetDate,
      "Cache-Control" ->
              "no-cache; private; no-store; must-revalidate; max-stale=0; post-check=0; pre-check=0; max-age=0",
      "Pragma" -> "no-cache" /*,
      "Keep-Alive" -> "timeout=3, max=993" */ )
  }

  /**
   * Runs responseTransformers
   */
  def performTransform(in: LiftResponse): LiftResponse = responseTransformers.toList.foldLeft(in) {
    case (in, pf: PartialFunction[_, _]) =>
      if (pf.isDefinedAt(in)) pf(in) else in
    case (in, f) => f(in)
  }

  /**
   * Holds the user's transformer functions allowing the user to modify a LiftResponse before sending it to client.
   */
  val responseTransformers = RulesSeq[LiftResponse => LiftResponse]

  /**
   * Calculate the context path for a given session if it should be something different than
   * the normal context path
   */
  val calcContextPath: LiftSession => Box[String] = _ => Empty

  /**
   * convertResponse is a PartialFunction that reduces a given Tuple4 into a
   * LiftResponse that can then be sent to the browser.
   */
  var convertResponse: PartialFunction[(Any, List[(String, String)], List[HTTPCookie], Req), LiftResponse] = {
    case (r: LiftResponse, _, _, _) => r
    case (ns: Group, headers, cookies, session) => cvt(ns, headers, cookies, session)
    case (ns: Node, headers, cookies, session) => cvt(ns, headers, cookies, session)
    case (ns: NodeSeq, headers, cookies, session) => cvt(Group(ns), headers, cookies, session)
    case (SafeNodeSeq(n), headers, cookies, session) => cvt(Group(n), headers, cookies, session)

    case (Full(o), headers, cookies, session) => convertResponse((o, headers, cookies, session))

    case (Some(o), headers, cookies, session) => convertResponse((o, headers, cookies, session))
    case (bad, _, _, session) => session.createNotFound
  }

  /**
   * Set a snippet failure handler here.  The class and method for the snippet are passed in
   */
  val snippetFailedFunc = RulesSeq[SnippetFailure => Unit].prepend(logSnippetFailure _)

  private def logSnippetFailure(sf: SnippetFailure) = Log.warn("Snippet Failure: " + sf)

  /**
   * Set to false if you do not want Ajax/Comet requests that are not associated with a session
   * to cause a page reload
   */
  var redirectAjaxOnSessionLoss = true

  /**
   * Holds the falure information when a snippet can not be executed.
   */
  case class SnippetFailure(page: String, typeName: Box[String], failure: SnippetFailures.Value)

  object SnippetFailures extends Enumeration {
    val NoTypeDefined = Value(1, "No Type Defined")
    val ClassNotFound = Value(2, "Class Not Found")
    val StatefulDispatchNotMatched = Value(3, "Stateful Snippet: Dispatch Not Matched")
    val MethodNotFound = Value(4, "Method Not Found")
    val NoNameSpecified = Value(5, "No Snippet Name Specified")
    val InstantiationException = Value(6, "Exception During Snippet Instantiation")
    val DispatchSnippetNotMatched = Value(7, "Dispatch Snippet: Dispatch Not Matched")
  }

  /**
   * The sequence of partial functions (pattern matching) for handling converting an exception to something to
   * be sent to the browser depending on the current RunMode (development, etc.)
   *
   * By default it returns an XhtmlResponse containing a predefined markup. You can overwrite this by calling
   * LiftRules.exceptionHandler.prepend(...). If you are calling append then your code will not be calle since
   * a default implementation is already appended.
   *
   */
  var exceptionHandler = RulesSeq[ExceptionHandlerPF].append {
    case (Props.RunModes.Development, r, e) =>
      XhtmlResponse((<html> <body>Exception occured while processing{r.uri}<pre>{showException(e)}</pre> </body> </html>), ResponseInfo.docType(r), List("Content-Type" -> "text/html; charset=utf-8"), Nil, 500, S.ieMode)

    case (_, r, e) =>
      Log.error("Exception being returned to browser when processing " + r, e)
      XhtmlResponse((<html> <body>Something unexpected happened while serving the page at{r.uri}</body> </html>), ResponseInfo.docType(r), List("Content-Type" -> "text/html; charset=utf-8"), Nil, 500, S.ieMode)
  }

  /**
   * The list of partial function for defining the behavior of what happens when
   * URI is invalid and you're not using a site map
   *
   */
  val uriNotFound = RulesSeq[URINotFoundPF].prepend(NamedPF("default") {
    case (r, _) => Req.defaultCreateNotFound(r)
  })

  /**
   * If you use the form attribute in a snippet invocation, what attributes should
   * be copied from the snippet invocation tag to the form tag.  The
   * default list is "class", "id", "target", "style", "onsubmit"
   */
  val formAttrs: FactoryMaker[List[String]] = new FactoryMaker(() => List("class", "id", "target", "style", "onsubmit")) {}

  /**
   * By default, Http response headers are appended.  However, there are
   * some headers that should only appear once (for example "expires").  This
   * Vendor vends the list of header responses that can only appear once.
   */
  val overwrittenReponseHeaders: FactoryMaker[List[String]] = new FactoryMaker(() => List("expires")) {}

  /**
   * A utility method to convert an exception to a string of stack traces
   * @param le the exception
   *
   * @return the stack trace
   */
  private def showException(le: Throwable): String = {
    val ret = "Message: " + le.toString + "\n\t" +
            le.getStackTrace.map(_.toString).mkString("\n\t") + "\n"

    val also = le.getCause match {
      case null => ""
      case sub: Throwable => "\nCaught and thrown by:\n" + showException(sub)
    }

    ret + also
  }

  /**
   * Modifies the root relative paths from the css url-s
   *
   * @param path - the path of the css resource
   * @prefix - the prefix to be added on the root relative paths. If this is Empty
   * 	       the prefix will be the application context path.
   */
  def fixCSS(path: List[String], prefix: Box[String]) {

    val liftReq: LiftRules.LiftRequestPF = new LiftRules.LiftRequestPF {
      def functionName = "Default CSS Fixer"

      def isDefinedAt(r: Req): Boolean = {
        r.path.partPath == path
      }

      def apply(r: Req): Boolean = {
        r.path.partPath == path
      }
    }

    val cssFixer: LiftRules.DispatchPF = new LiftRules.DispatchPF {
      def functionName = "default css fixer"

      def isDefinedAt(r: Req): Boolean = {
        r.path.partPath == path
      }

      def apply(r: Req): () => Box[LiftResponse] = {
        val cssPath = path.mkString("/", "/", ".css")
        val css = LiftRules.loadResourceAsString(cssPath);

        () => {
          css.map(str => CSSHelpers.fixCSS(new BufferedReader(
            new StringReader(str)), prefix openOr (S.contextPath)) match {
            case (Full(c), _) => CSSResponse(c)
            case (_, input) => {
              Log.warn("Fixing " + cssPath + " failed");
              CSSResponse(input)
            }
          })
        }
      }
    }
    LiftRules.dispatch.prepend(cssFixer)
    LiftRules.liftRequest.append(liftReq)
  }

  /**
   * Holds user function hooks when the request is about to be processed
   */
  val onBeginServicing = RulesSeq[Req => Unit]

  val preAccessControlResponse_!! = new RulesSeq[Req => Box[LiftResponse]] with FirstBox[Req, LiftResponse]

  val earlyResponse = new RulesSeq[Req => Box[LiftResponse]] with FirstBox[Req, LiftResponse]

  /**
   * Holds user function hooks when the request was processed
   */
  val onEndServicing = RulesSeq[(Req, Box[LiftResponse]) => Unit]

  /**
   * Tells Lift if the Comet JavaScript shoukd be included. By default it is set to true.
   */
  var autoIncludeComet: LiftSession => Boolean = session => true

  /**
   * Tells Lift if the Ajax JavaScript shoukd be included. By default it is set to true.
   */
  var autoIncludeAjax: LiftSession => Boolean = session => true

  /**
   * Define the XHTML validator
   */
  var xhtmlValidator: Box[XHtmlValidator] = Empty // Full(TransitionalXHTML1_0Validator)

  /**
   * Returns the JavaScript that manages Ajax requests.
   */
  var renderAjaxScript: LiftSession => JsCmd = session => ScriptRenderer.ajaxScript

  var ajaxPostTimeout = 5000

  var cometGetTimeout = 140000

  var supplimentalHeaders: HTTPResponse => Unit = s => s.addHeaders(List(HTTPParam("X-Lift-Version", liftVersion)))

  var calcIE6ForResponse: () => Boolean = () => S.request.map(_.isIE6) openOr false

  var flipDocTypeForIE6 = true

  /**
   * By default lift uses a garbage-collection mechanism of removing unused bound functions from LiftSesssion.
   * Setting this to false will disable this mechanims and there will be no Ajax polling requests attempted.
   */
  var enableLiftGC = true;

  /**
   * If Lift garbage collection is enabled, functions that are not seen in the page for this period of time
   * (given in milliseonds) will be discarded, hence eligibe for garbage collection.
   * The default value is 10 minutes.
   */
  var unusedFunctionsLifeTime: Long = 10 minutes

  /**
   * The polling interval for background Ajax requests to prevent functions of being garbage collected.
   * Default value is set to 75 seconds.
   */
  var liftGCPollingInterval: Long = 75 seconds

  /**
   * Put a test for being logged in into this function
   */
  var loggedInTest: Box[() => Boolean] = Empty

  /**
   * The polling interval for background Ajax requests to keep functions to not be garbage collected.
   * This will be applied if the Ajax request will fail. Default value is set to 15 seconds.
   */
  var liftGCFailureRetryTimeout: Long = 15 seconds

  /**
   * Returns the JavaScript that manages Comet requests.
   */
  var renderCometScript: LiftSession => JsCmd = session => ScriptRenderer.cometScript

  /**
   * Renders that JavaScript that holds Comet identification information
   */
  var renderCometPageContents: (LiftSession, Seq[CometVersionPair]) => JsCmd =
  (session, vp) => JsCmds.Run(
    "var lift_toWatch = " + vp.map(p => p.guid.encJs + ": " + p.version).mkString("{", " , ", "}") + ";"
    )

  /**
   * Hods the last update time of the Ajax request. Based on this server mayreturn HTTP 304 status
   * indicating the client to used the cached information.
   */
  var ajaxScriptUpdateTime: LiftSession => Long = session => {
    object when extends SessionVar[Long](millis)
    when.is
  }

  /**
   * The global multipart progress listener:
   *     pBytesRead - The total number of bytes, which have been read so far.
   *    pContentLength - The total number of bytes, which are being read. May be -1, if this number is unknown.
   *    pItems - The number of the field, which is currently being read. (0 = no item so far, 1 = first item is being read, ...)
   */
  var progressListener: (Long, Long, Int) => Unit = (_, _, _) => ()

  /**
   * The function that converts a fieldName, contentType, fileName and an InputStream into
   * a FileParamHolder.  By default, create an in-memory instance.  Use OnDiskFileParamHolder
   * to create an on-disk version
   */
  var handleMimeFile: (String, String, String, InputStream) => FileParamHolder =
  (fieldName, contentType, fileName, inputStream) =>
          new InMemFileParamHolder(fieldName, contentType, fileName, Helpers.readWholeStream(inputStream))

  /**
   * Hods the last update time of the Comet request. Based on this server mayreturn HTTP 304 status
   * indicating the client to used the cached information.
   */
  var cometScriptUpdateTime: LiftSession => Long = session => {
    object when extends SessionVar[Long](millis)
    when.is
  }

  /**
   * The name of the Ajax script that manages Ajax rewuests.
   */
  var ajaxScriptName: () => String = () => "liftAjax.js"

  /**
   * The name of the Comet script that manages Comet rewuests.
   */
  var cometScriptName: () => String = () => "cometAjax.js"

  /**
   * Returns the Comet script as a JavaScript response
   */
  var serveCometScript: (LiftSession, Req) => Box[LiftResponse] =
  (liftSession, requestState) => {
    val modTime = cometScriptUpdateTime(liftSession)

    requestState.testFor304(modTime) or
            Full(JavaScriptResponse(renderCometScript(liftSession),
              List("Last-Modified" -> toInternetDate(modTime),
                "Expires" -> toInternetDate(modTime + 10.minutes)),
              Nil, 200))
  }

  /**
   * Returns the Ajax script as a JavaScript response
   */
  var serveAjaxScript: (LiftSession, Req) => Box[LiftResponse] =
  (liftSession, requestState) => {
    val modTime = ajaxScriptUpdateTime(liftSession)

    requestState.testFor304(modTime) or
            Full(JavaScriptResponse(renderAjaxScript(liftSession),
              List("Last-Modified" -> toInternetDate(modTime),
                "Expires" -> toInternetDate(modTime + 10.minutes)),
              Nil, 200))
  }

  var templateCache: Box[TemplateCache[(Locale, List[String]), NodeSeq]] = Empty

  /**
   * A function to format a Date... can be replaced by a function that is user-specific
   */
  var formatDate: Date => String = date => date match {case null => LiftRules.formatDate(new Date(0L)) case s => toInternetDate(s)}

  /**
   * A function that parses a String into a Date... can be replaced by something that's user-specific
   */
  var parseDate: String => Box[Date] = str => str match {
    case null => Empty
    case s => Helpers.toDate(s)
  }

  /**
   * This variable controls whether RequestVars that have been set but not subsequently
   * read will be logged in Dev mode. Logging can be disabled at the per-RequestVar level
   * via RequestVar.logUnreadVal
   *
   * @see RequestVar#logUnreadVal
   */
  var logUnreadRequestVars = true
}

case object BreakOut

abstract class Bootable {
  def boot(): Unit;
}

/**
 * Factory object for RulesSeq instances
 */
object RulesSeq {
  def apply[T]: RulesSeq[T] = new RulesSeq[T] {}
}

/**
 * Generic container used mainly for adding functions
 *
 */
trait RulesSeq[T] {
  private var rules: List[T] = Nil

  private def safe_?(f: => Any) {
    LiftRules.doneBoot match {
      case false => f
      case _ => throw new IllegalStateException("Cannot modify after boot.");
    }
  }

  def toList = rules

  def prepend(r: T): RulesSeq[T] = {
    safe_? {
      rules = r :: rules
    }
    this
  }

  def append(r: T): RulesSeq[T] = {
    safe_? {
      rules = rules ::: List(r)
    }
    this
  }
}

trait FirstBox[F, T] {
  self: RulesSeq[F => Box[T]] =>

  def firstFull(param: F): Box[T] = {
    def finder(in: List[F => Box[T]]): Box[T] = in match {
      case Nil => Empty
      case x :: xs => x(param) match {
        case Full(r) => Full(r)
        case _ => finder(xs)
      }
    }

    finder(toList)
  }
}

private[http] case object DefaultBootstrap extends Bootable {
  def boot(): Unit = {
    val f = createInvoker("boot", Class.forName("bootstrap.liftweb.Boot").newInstance.asInstanceOf[AnyRef])
    f.map {f => f()}
  }
}

/**
 * Holds the Comet identification information
 */
trait CometVersionPair {
  def guid: String

  def version: Long
}

case class CVP(guid: String, version: Long) extends CometVersionPair

case class XHTMLValidationError(msg: String, line: Int, col: Int)

trait XHtmlValidator extends Function1[Node, List[XHTMLValidationError]]

object StrictXHTML1_0Validator extends GenericValidtor {
  val ngurl = "http://www.w3.org/2002/08/xhtml/xhtml1-strict.xsd"
}

abstract class GenericValidtor extends XHtmlValidator {
  import javax.xml.validation._
  import javax.xml._
  import XMLConstants._
  import java.net.URL
  import javax.xml.transform.dom._
  import javax.xml.transform.stream._
  import java.io.ByteArrayInputStream

  private lazy val sf = SchemaFactory.newInstance(W3C_XML_SCHEMA_NS_URI)

  protected def ngurl: String

  private lazy val schema = tryo(sf.newSchema(new URL(ngurl)))

  def apply(in: Node): List[XHTMLValidationError] = {
    (for{
      sc <- schema
      v <- tryo(sc.newValidator)
      source = new StreamSource(new ByteArrayInputStream(in.toString.getBytes("UTF-8")))
    } yield try {
        v.validate(source)
        Nil
      } catch {
        case e: org.xml.sax.SAXParseException =>
          List(XHTMLValidationError(e.getMessage, e.getLineNumber, e.getColumnNumber))
      }) match {
      case Full(x) => x
      case Failure(msg, _, _) =>
        Log.info("XHTML Validation Failure: " + msg)
        Nil
      case _ => Nil
    }
  }
}


object TransitionalXHTML1_0Validator extends GenericValidtor {
  val ngurl = "http://www.w3.org/2002/08/xhtml/xhtml1-transitional.xsd"
}<|MERGE_RESOLUTION|>--- conflicted
+++ resolved
@@ -358,26 +358,6 @@
 
     snippetDispatch.append(
       Map("CSS" -> CSS, "Msgs" -> Msgs, "Msg" -> Msg,
-<<<<<<< HEAD
-          "Menu" -> Menu, "css" -> CSS, "msgs" -> Msgs, "msg" -> Msg,
-          "menu" -> Menu,
-          "a" -> A, "children" -> Children,
-          "comet" -> Comet, "form" -> Form, "ignore" -> Ignore, "loc" -> Loc,
-          "surround" -> Surround,
-          "test_cond" -> TestCond,
-          "embed" -> Embed,
-          "tail" -> Tail,
-          "with-param" -> WithParam,
-          "bind-at" -> WithParam,
-          "VersionInfo" -> VersionInfo,
-          "version_info" -> VersionInfo,
-          "SkipDocType" -> SkipDocType,
-          "skip_doc_type" -> SkipDocType,
-          "xml_group" -> XmlGroup,
-          "XmlGroup" -> XmlGroup,
-          "lazy-load" -> LazyLoad
-      ))
-=======
         "Menu" -> Menu, "css" -> CSS, "msgs" -> Msgs, "msg" -> Msg,
         "menu" -> Menu,
         "a" -> A, "children" -> Children,
@@ -393,9 +373,9 @@
         "SkipDocType" -> SkipDocType,
         "skip_doc_type" -> SkipDocType,
         "xml_group" -> XmlGroup,
-        "XmlGroup" -> XmlGroup
+        "XmlGroup" -> XmlGroup,
+        "lazy-load" -> LazyLoad
         ))
->>>>>>> 0538bd6d
   }
   setupSnippetDispatch()
 
