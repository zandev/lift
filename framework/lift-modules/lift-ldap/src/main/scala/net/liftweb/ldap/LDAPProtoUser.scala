--- conflicted
+++ resolved
@@ -13,10 +13,9 @@
  * See the License for the specific language governing permissions and
  * limitations under the License.
  */
-<<<<<<< HEAD
-=======
-
->>>>>>> b190a47f
+package net.liftweb {
+package ldap {
+
 package net.liftweb {
 package ldap {
 
