package net.liftweb.sitemap

/*
 * Copyright 2007-2008 WorldWide Conferencing, LLC
 *
 * Licensed under the Apache License, Version 2.0 (the "License");
 * you may not use this file except in compliance with the License.
 * You may obtain a copy of the License at
 *
 *    http://www.apache.org/licenses/LICENSE-2.0
 *
 * Unless required by applicable law or agreed to in writing,
 * software distributed under the License is distributed on an "AS IS" BASIS,
 * WITHOUT WARRANTIES OR CONDITIONS OF ANY KIND, either express or implied.
 * See the License for the specific language governing permissions
 * and limitations under the License.
 */

import net.liftweb.http._
import net.liftweb.util._
import Helpers._

import scala.xml.{NodeSeq, Text}

/**
 * A menu location
 */
class Loc(val name: String, val link: Loc.Link, val text: Loc.LinkText, val stuff: List[Loc.LocStuff]) {
  override def toString = "Loc("+name+", "+link+", "+text+", "+stuff+")"

  def testAccess: Either[Boolean, Can[LiftResponse]] = {
    def testStuff(what: List[Loc.LocStuff]): Either[Boolean, Can[LiftResponse]] = what match {
      case Nil => Left(true)

      case Loc.If(test, msg) :: xs =>
        if (!test()) Right(Full(msg()))
        else testStuff(xs)

      case Loc.Unless(test, msg) :: xs =>
        if (test()) Right(Full(msg()))
        else testStuff(xs)

      case x :: xs => testStuff(xs)
    }

    testStuff(stuff) match {
      case Left(true) => _menu.testParentAccess
      case x => x
    }
  }

  private def findTitle(lst: List[Loc.LocStuff]): Can[Loc.Title] = lst match {
    case Nil => Empty
    case (t : Loc.Title) :: xs => Full(t)
    case _ => findTitle(lst.tail)
  }

  /**
   * The title of the location
   */
  def title: NodeSeq = findTitle(stuff).map(_.title()) openOr text.text()

  private[sitemap] def setMenu(p: Menu)
  {
    _menu = p
    p.siteMap.addLoc(this)
  }

  private var _menu: Menu = _
  def menu = _menu

  private def testAllStuff(what: List[Loc.LocStuff], req: RequestState): Boolean = {
    what match {
      case Nil => true
      case (x: Loc.Test) :: xs =>
        if (!x.test(req)) false
        else testAllStuff(xs, req)

      case x :: xs => testAllStuff(xs, req)
    }
  }

  def doesMatch_?(req: RequestState): Boolean =
  if (link.isDefinedAt( req ) ) {
    link(req) match {
      case Full(x) if testAllStuff(stuff, req) => x
      case Full(x) => false
      case x => x.openOr(false)
    }
  } else false

  def buildMenu: CompleteMenu = {
    val theKids = _menu.kids.toList.flatMap(_.loc.buildItem(Nil, false, false))
    
    CompleteMenu(_menu.buildUpperLines(_menu, _menu, theKids))
  }
  /*
  CompleteMenu(_menu.buildUpperLines.toList ::: 
                                             List(_menu.buildThisLine(this)) :::
                                             List(_menu.buildChildLine))
                                             */
                                            
  private[sitemap] def buildItem(kids: List[MenuItem], current: Boolean, path: Boolean): Can[MenuItem] =
  (hidden, testAccess) match {
    case (false, Left(true)) =>
      link.createLink(Nil).map(t =>
        MenuItem(text.text(),t, kids, current, path,
                 stuff.
                 flatMap
                 {
            case v: Loc.LocInfo[(T forSome {type T})] => v()
            case _ =>  Empty
          }
        ))

    case _ => Empty
  }
  //if (hidden || !testAccess._1) Empty
  //else 

  private def hidden = stuff.contains(Loc.Hidden)
}

/**
 * The Loc companion object, complete with a nice constructor
 */
object Loc {
  type FailMsg = () => LiftResponse

  /**
   * Create a Loc (Location) instance
   *
   * @param name -- the name of the location.  This must be unique across your entire sitemap.
   * It's used to look up a menu item in order to create a link to the menu on a page.
   * @param link -- the Link to the page
   * @param text -- the text to display when the link is displayed
   * @param params -- access test, title calculation, etc.
   *
   */
  def apply(name: String,
            link: Link,
            text: LinkText,
            params: LocStuff*): Loc = new Loc(name, link, text, params.toList)

  /**
   * Unapply to do pattern matching against a Loc.
   * (name, link_uri, link_text)
   */
  /*
   def unapplySeq(loc: Loc) : Option[(String, String, String)] =
   Some((loc.name, loc.link.uri, loc.text.text()))
   */

  trait LocStuff
  /**
   * A title for the page.  A function that calculates the title... useful
   * if the title of the page is dependent on current state
   */
  case class Title(title: () => NodeSeq) extends LocStuff

  /**
   * If this parameter is included, the item will not be visible in the menu, but
   * will still be accessable.
   */
  case object Hidden extends LocStuff

  /**
   * If the test returns True, the page can be accessed, otherwise,
   * the result of FailMsg will be sent as a response to the browser.
   * If the Loc cannot be accessed, it will not be displayed in menus.
   *
   * @param test -- the function that tests access to the page
   * @param failMsg -- what to return the the browser (e.g., 304, etc.) if
   * the page is accessed.
   */
  case class If(test: () => Boolean, failMsg: FailMsg) extends LocStuff
<<<<<<< HEAD
  
    /**
    * Unless the test returns True, the page can be accessed, otherwise,
    * the result of FailMsg will be sent as a response to the browser.
    * If the Loc cannot be accessed, it will not be displayed in menus.
    *
    * @param test -- the function that tests access to the page
    * @param failMsg -- what to return the the browser (e.g., 304, etc.) if
    * the page is accessed.
    */
  case class Unless(test: () => Boolean, failMsg: FailMsg) extends LocStuff
  
=======

  /**
   * Unless the test returns True, the page can be accessed, otherwise,
   * the result of FailMsg will be sent as a response to the browser.
   * If the Loc cannot be accessed, it will not be displayed in menus.
   *
   * @param test -- the function that tests access to the page
   * @param failMsg -- what to return the the browser (e.g., 304, etc.) if
   * the page is accessed.
   */
  case class Unless(test: () => Boolean, failMsg: FailMsg) extends LocStuff

>>>>>>> 7319e91f
  /**
   * Tests to see if the request actually matches the requirements for access to
   * the page.  For example, if a parameter is missing from the request, this
   * is a good way to restrict access to the page.
   */
  case class Test(test: RequestState => Boolean) extends LocStuff

  /**
   * What's the link text.
   */
  case class LinkText(text: () => NodeSeq)

  /**
   * This defines the Link to the Loc.
   *
   * @param uri -- the relative (to parent menu item) or absolute path
   * to match for this Loc. <br />
   * "/foo" -- match the "foo" file <br/>
   * "foo" -- match the foo file in the directory defined by the parent Menu
   * @param matchOnPrefix -- false -- absolute match.  true -- match anything
   * that begins with the same path.  Useful for opening a set of directories
   * (for example, help pages)
   * @param create -- create a URL based on incoming parameters (NO IMPLEMENTED **TODO**)
   */
  class Link(val buildUri: List[String], val matchHead_? : Boolean) extends PartialFunction[RequestState, Can[Boolean]] {
    def this(b: List[String]) = this(b, false)

    def isDefinedAt(req: RequestState): Boolean =
    if (matchHead_?) req.path.partPath.take(buildUri.length) == buildUri
    else buildUri == req.path.partPath

    def apply(in: RequestState): Can[Boolean] = if (isDefinedAt(in)) Full(true)
    else throw new MatchError("Failed for Link "+buildUri)


    def createLink(params: Seq[(String, String)]): Can[String] =
    Full(buildUri.mkString("/", "/", ""))

  }

  /**
   * A companion object to create some variants on Link
   */
  object Link {
    def apply(urlLst: List[String], matchHead_? : Boolean, url: String) =
    new Link(urlLst, matchHead_?) {
    override def createLink(params: Seq[(String, String)]): Can[String] =
    Full(url)
  }
    
  }

object ExtLink {
  def apply(url: String) = new Link(List(randomString(20)), false) {
    override def createLink(params: Seq[(String, String)]): Can[String] =
    Full(url)
  }
}

  trait LocInfoVal[T] {
    def value: T
  }

  trait LocInfo[T] extends LocStuff {
    def apply(): Can[LocInfoVal[T]]
  }

  def alwaysTrue(a: RequestState) = true
  def retString(toRet: String)(other: Seq[(String, String)]) = Full(toRet)

implicit def nodeSeqToLinkText(in: => NodeSeq): LinkText = LinkText(() => in)
  implicit def strToLinkText(in: => String): LinkText = LinkText(() => Text(in))
  implicit def strLstToLink(in: Seq[String]): Link = new Link(in.toList)
  implicit def strPairToLink(in: (Seq[String], Boolean)): Link = new Link(in._1.toList, in._2)
  implicit def strToFailMsg(in: String): FailMsg = 
  f(RedirectWithState(LiftRules.siteMapFailRedirectLocation.
                      mkString("/", "/", ""),
                      RedirectState(Empty, in -> NoticeType.Error)))
  implicit def redirectToFailMsg(in: RedirectResponse): FailMsg = f(in)

  def f(in: String): () => String = () => in
  def f(in: RedirectResponse): () => RedirectResponse = () => in
}



case class CompleteMenu(lines: Seq[MenuItem]) {
  lazy val breadCrumbs: Seq[MenuItem] = lines.flatMap(_.breadCrumbs)
}

case class MenuItem(text: NodeSeq, uri: String,  kids: Seq[MenuItem],
                    current: Boolean,
                    path: Boolean, 
                    info: List[Loc.LocInfoVal[(T forSome {type T})]])
{
  def breadCrumbs: Seq[MenuItem] = if (!path) Nil
  else this :: kids.toList.flatMap(_.breadCrumbs)
}<|MERGE_RESOLUTION|>--- conflicted
+++ resolved
@@ -174,20 +174,6 @@
    * the page is accessed.
    */
   case class If(test: () => Boolean, failMsg: FailMsg) extends LocStuff
-<<<<<<< HEAD
-  
-    /**
-    * Unless the test returns True, the page can be accessed, otherwise,
-    * the result of FailMsg will be sent as a response to the browser.
-    * If the Loc cannot be accessed, it will not be displayed in menus.
-    *
-    * @param test -- the function that tests access to the page
-    * @param failMsg -- what to return the the browser (e.g., 304, etc.) if
-    * the page is accessed.
-    */
-  case class Unless(test: () => Boolean, failMsg: FailMsg) extends LocStuff
-  
-=======
 
   /**
    * Unless the test returns True, the page can be accessed, otherwise,
@@ -200,7 +186,6 @@
    */
   case class Unless(test: () => Boolean, failMsg: FailMsg) extends LocStuff
 
->>>>>>> 7319e91f
   /**
    * Tests to see if the request actually matches the requirements for access to
    * the page.  For example, if a parameter is missing from the request, this
