<?xml version="1.0" encoding="UTF-8"?>

<!--
  ~ Copyright 2009-2010 WorldWide Conferencing, LLC
  ~
  ~ Licensed under the Apache License, Version 2.0 (the "License");
  ~ you may not use this file except in compliance with the License.
  ~ You may obtain a copy of the License at
  ~
  ~     http://www.apache.org/licenses/LICENSE-2.0
  ~
  ~ Unless required by applicable law or agreed to in writing, software
  ~ distributed under the License is distributed on an "AS IS" BASIS,
  ~ WITHOUT WARRANTIES OR CONDITIONS OF ANY KIND, either express or implied.
  ~ See the License for the specific language governing permissions and
  ~ limitations under the License.
  -->

<project xmlns="http://maven.apache.org/POM/4.0.0"
         xmlns:xsi="http://www.w3.org/2001/XMLSchema-instance"
         xsi:schemaLocation="http://maven.apache.org/POM/4.0.0 http://maven.apache.org/xsd/maven-4.0.0.xsd">
  <modelVersion>4.0.0</modelVersion>

  <!--
  Global parent project model. Defines the settings common to all the projects in Lift.

  This includes a standard release profile (viz., "lift-release") that all projects can use.
  If the profile is not appropriate for your project, define your own release profile (in the
  form of ${artifactId}-release) and change the release plugin configuration parameter
  <arguments> </arguments> to activate your profile instead of the "lift-release" profile.

  Dependencies and plugins are also pre-configured with standard settings, these may be
  overridden by individual projects as well.
  -->

  <!--
    ~ The Basics
  -->
  <groupId>net.liftweb</groupId>
  <artifactId>lift-parent</artifactId>
  <version>2.0-scala280-SNAPSHOT</version>
  <packaging>pom</packaging>

  <!--
    ~ More Project Information
  -->
  <name>Lift Web Framework Parent Project Model</name>
  <description>
    Global project parent for Lift Web Framework.
    Lift is built on Scala, a hybrid Functional and O-O language that compiles code down to the Java Virtual Machine.
  </description>
  <url>http://dev.liftweb.net</url>
  <inceptionYear>2006</inceptionYear>
  <organization>
    <name>WorldWide Conferencing, LLC</name>
    <url>http://www.liftweb.net</url>
  </organization>
  <licenses>
    <license>
      <name>Apache License, Version 2.0</name>
      <url>http://www.apache.org/licenses/LICENSE-2.0.txt</url>
      <distribution>repo</distribution>
      <comments>Lift open source software is licensed under an Apache 2.0 license.</comments>
    </license>
  </licenses>
  <developers>
    <developer>
      <id>dpp</id>
      <name>David Pollak</name>
      <timezone>-8</timezone>
      <email>dpp [at] liftweb.net</email>
      <roles>
        <role>BDFL</role>
        <role>Feeder of the Bears</role>
      </roles>
    </developer>
    <developer>
      <id>Burak.Emir</id>
      <name>Burak Emir</name>
    </developer>
    <developer>
      <id>philipp.schmidt</id>
      <name>philipp.schmidt</name>
    </developer>
    <developer>
      <id>cwilkes</id>
      <name>cwilkes</name>
    </developer>
    <developer>
      <id>julien.wetterwald</id>
      <name>julien.wetterwald</name>
    </developer>
    <developer>
      <id>leppoc</id>
      <name>leppoc</name>
    </developer>
    <developer>
      <id>stepan.koltsov</id>
      <name>stepan.koltsov</name>
    </developer>
    <developer>
      <id>jorge.ortiz</id>
      <name>Jorge Ortiz</name>
      <timezone>-8</timezone>
      <email>jorge [at] liftweb.net</email>
    </developer>
    <developer>
      <id>stevej</id>
      <name>Steve Jenson</name>
    </developer>
    <developer>
      <id>alex.boisvert</id>
      <name>Alex Boisvert</name>
    </developer>
    <developer>
      <name>OctoberDan</name>
    </developer>
    <developer>
      <id>viktor.klang</id>
      <name>Viktor Klang a.k.a. Sevikkla</name>
      <timezone>+1</timezone>
      <roles>
        <role>Enhancement specialist</role>
        <role>Funny guy</role>
      </roles>
    </developer>
    <developer>
      <id>david.bernard.31</id>
      <name>David Bernard</name>
      <email>dwayne [at] liftweb.net</email>
      <timezone>+1</timezone>
      <roles>
        <role>maven support</role>
      </roles>
    </developer>
    <developer>
      <id>mstarzyk</id>
      <name>Maciek Starzyk</name>
    </developer>
    <developer>
      <id>etorreborre</id>
      <name>Eric Torreborre</name>
      <timezone>+9</timezone>
    </developer>
    <developer>
      <id>marius.danciu</id>
      <name>Marius Danciu</name>
      <timezone>+2</timezone>
    </developer>
    <developer>
      <id>tyler.weir</id>
      <name>Tyler Weir</name>
      <timezone>-5</timezone>
    </developer>
    <developer>
      <id>timperrett</id>
      <name>Tim Perrett</name>
      <email>hello [at] timperrett.com</email>
      <timezone>0</timezone>
      <roles>
        <role>Installation and Deployment</role>
        <role>Advanced Localization</role>
      </roles>
    </developer>
    <developer>
      <id>dchenbecker</id>
      <name>Derek Chen-Becker</name>
      <email>java [at] chen-becker.org</email>
      <timezone>-7</timezone>
    </developer>
    <developer>
      <id>jboner</id>
      <name>Jonas Bonér</name>
      <email>jonas [at] jonasboner [dot] com</email>
      <timezone>+1</timezone>
    </developer>
    <developer>
      <id>heiko.seeberger</id>
      <name>Heiko Seeberger</name>
      <email>heiko [dot] seeberger [at] googlemail [dot] com</email>
      <timezone>+1</timezone>
      <roles>
        <role>OSGi expert and Scala enthusiast</role>
      </roles>
    </developer>
    <developer>
      <id>indrajitr</id>
      <name>Indrajit Raychaudhuri</name>
      <email>irc [at] indrajit [dot] com</email>
      <timezone>+5.5</timezone>
    </developer>
    <developer>
      <id>jonifreeman</id>
      <name>Joni Freeman</name>
      <email>joni [dot] freeman [at] reaktor [dot] fi</email>
      <timezone>+2</timezone>
    </developer>
    <developer>
      <id>jeppenejsum</id>
      <name>Jeppe Nejsum Madsen</name>
      <email>jeppe [at] ingolfs [dot] dk</email>
      <timezone>+1</timezone>
    </developer>
    <developer>
      <id>dridus</id>
      <name>Ross Mellgren</name>
    </developer>
    <developer>
      <id>hoffrocket</id>
      <name>Jon Hoffman</name>
    </developer>
    <developer>
      <id>nafg</id>
      <name>Naftoli Gugenheim</name>
    </developer>
    <developer>
      <id>nuttycombe</id>
      <name>Kris Nuttycombe</name>
    </developer>
  </developers>
  <mailingLists>
    <mailingList>
      <name>User and Developer Discussion List</name>
      <archive>http://groups.google.com/group/liftweb</archive>
      <post>liftweb@googlegroups.com</post>
      <subscribe>liftweb+subscribe@googlegroups.com</subscribe>
      <unsubscribe>liftweb+unsubscribe@googlegroups.com</unsubscribe>
    </mailingList>
    <mailingList>
      <name>Committer Discussion List</name>
      <archive>http://groups.google.com/group/lift-committers</archive>
      <!-- <post>lift-committers@googlegroups.com</post> -->
      <!-- <subscribe>lift-committers+subscribe@googlegroups.com</subscribe> -->
      <!-- <unsubscribe>lift-committers+unsubscribe@googlegroups.com</unsubscribe> -->
    </mailingList>
    <mailingList>
      <name>Announcement List</name>
      <archive>http://groups.google.com/group/lift-announce</archive>
      <!-- <post>lift-announce@googlegroups.com</post> -->
      <subscribe>lift-announce+subscribe@googlegroups.com</subscribe>
      <unsubscribe>lift-announce+unsubscribe@googlegroups.com</unsubscribe>
    </mailingList>
  </mailingLists>

  <!--
    ~ Environment Settings
  -->
  <scm>
    <connection>scm:git:git://github.com/dpp/liftweb.git</connection>
    <developerConnection>scm:git:git@github.com:dpp/liftweb.git</developerConnection>
    <url>http://github.com/dpp/liftweb/tree/master</url>
  </scm>
  <issueManagement>
    <system>assembla</system>
    <url>http://www.assembla.com/spaces/liftweb/tickets/</url>
  </issueManagement>
  <ciManagement>
    <system>hudson</system>
    <url>http://hudson.scala-tools.org/job/lift-parent/</url>
    <!-- <notifiers /> -->
  </ciManagement>
  <distributionManagement>
    <repository>
      <id>nexus.scala-tools.org</id>
      <name>Scala-Tools Distribution Repository for Releases</name>
      <url>http://nexus.scala-tools.org/content/repositories/releases</url>
    </repository>
    <snapshotRepository>
      <id>nexus.scala-tools.org</id>
      <name>Scala-Tools Distribution Repository for Snapshots</name>
      <url>http://nexus.scala-tools.org/content/repositories/snapshots</url>
      <uniqueVersion>false</uniqueVersion>
    </snapshotRepository>
    <!-- Site omitted, each project/profile must provide their own -->
    <!--<site />-->
  </distributionManagement>
  <properties>
    <!-- Common plugin settings -->
    <project.build.sourceEncoding>UTF-8</project.build.sourceEncoding>
    <maven.compiler.source>1.5</maven.compiler.source>
    <maven.compiler.target>${maven.compiler.source}</maven.compiler.target>
    <project.reporting.outputEncoding>${project.build.sourceEncoding}</project.reporting.outputEncoding>

    <!--<scala.version>[2.7.5,2.7.6),(2.7.6,2.7.7]</scala.version>-->
<<<<<<< HEAD
    <scala.version>2.8.0.Beta1</scala.version>
    <slf4j.version>[1.5.6,)</slf4j.version>
=======
    <scala.version>2.7.7</scala.version>
    <!-- Cannot specify 1.6) as range since this pulls in the 1.6.0-RC0 version -->
    <slf4j.version>[1.5.6,1.5.99)</slf4j.version>
>>>>>>> edcb456c
    <atomikos.version>3.2.3</atomikos.version>
  </properties>

  <!--
    ~ Dependency Settings
  -->
  <dependencyManagement>
    <dependencies>
      <!--
      Compile scope: available in all classpath, transitive
      -->
      <dependency>
        <groupId>org.scala-lang</groupId>
        <artifactId>scala-library</artifactId>
        <version>${scala.version}</version>
      </dependency>
      <dependency>
        <groupId>org.scala-libs</groupId>
        <artifactId>scalajpa</artifactId>
        <version>1.2-scala280-SNAPSHOT</version>
      </dependency>
      <dependency>
        <groupId>javax.mail</groupId>
        <artifactId>mail</artifactId>
        <version>[1.4,1.4.3)</version>
      </dependency>
      <dependency>
        <groupId>commons-codec</groupId>
        <artifactId>commons-codec</artifactId>
        <!--<version>[1.3,1.4]</version>-->
        <version>1.3</version>
      </dependency>
      <dependency>
        <groupId>commons-fileupload</groupId>
        <artifactId>commons-fileupload</artifactId>
        <version>1.2.1</version>
      </dependency>
      <dependency>
        <groupId>commons-httpclient</groupId>
        <artifactId>commons-httpclient</artifactId>
        <version>3.1</version>
      </dependency>
      <dependency>
        <groupId>org.slf4j</groupId>
        <artifactId>slf4j-api</artifactId>
        <version>${slf4j.version}</version>
      </dependency>
      <dependency>
        <groupId>org.slf4j</groupId>
        <artifactId>slf4j-log4j12</artifactId>
        <version>${slf4j.version}</version>
      </dependency>
      <dependency>
        <groupId>org.scalamodules</groupId>
        <artifactId>scalamodules-core</artifactId>
        <version>1.5</version>
      </dependency>
      <dependency>
        <groupId>org.ops4j.pax.swissbox</groupId>
        <artifactId>pax-swissbox-extender</artifactId>
        <version>1.2.0</version>
      </dependency>
      <dependency>
        <groupId>com.thoughtworks.paranamer</groupId>
        <artifactId>paranamer</artifactId>
        <version>2.0</version>
      </dependency>
      <dependency>
        <groupId>net.databinder</groupId>
        <artifactId>dispatch-http_${scala.version}</artifactId>
        <version>0.7.1</version>
      </dependency>
      <dependency>
        <groupId>net.jcip</groupId>
        <artifactId>jcip-annotations</artifactId>
        <version>1.0</version>
      </dependency>
      <dependency>
        <groupId>com.rabbitmq</groupId>
        <artifactId>amqp-client</artifactId>
        <version>1.7.2</version>
      </dependency>
      <dependency>
        <groupId>org.apache.sanselan</groupId>
        <artifactId>sanselan</artifactId>
        <version>0.97-incubator</version>
      </dependency>
      <dependency>
        <groupId>org.openid4java</groupId>
        <artifactId>openid4java-consumer</artifactId>
        <version>[0.9.3,0.9.5]</version>
        <exclusions>
          <exclusion>
            <artifactId>commons-logging</artifactId>
            <groupId>commons-logging</groupId>
          </exclusion>
        </exclusions>
      </dependency>
      <dependency>
        <groupId>jivesoftware</groupId>
        <artifactId>smack</artifactId>
        <version>3.1.0</version>
        <exclusions>
          <exclusion>
            <groupId>javax.servlet</groupId>
            <artifactId>servlet-api</artifactId>
          </exclusion>
        </exclusions>
      </dependency>
      <dependency>
        <groupId>com.atomikos</groupId>
        <artifactId>transactions</artifactId>
        <version>${atomikos.version}</version>
      </dependency>
      <dependency>
        <groupId>com.atomikos</groupId>
        <artifactId>transactions-jta</artifactId>
        <version>${atomikos.version}</version>
      </dependency>
      <dependency>
        <groupId>com.atomikos</groupId>
        <artifactId>transactions-api</artifactId>
        <version>${atomikos.version}</version>
      </dependency>
      <dependency>
        <groupId>com.atomikos</groupId>
        <artifactId>atomikos-util</artifactId>
        <version>${atomikos.version}</version>
      </dependency>
      <dependency>
       <groupId>org.apache.geronimo.specs</groupId>
        <artifactId>geronimo-jta_1.1_spec</artifactId>
        <version>1.1.1</version>
      </dependency>
      <dependency>
        <groupId>org.hibernate</groupId>
        <artifactId>hibernate-entitymanager</artifactId>
        <version>3.2.1.ga</version>
        <exclusions>
          <exclusion>
            <groupId>javax.transaction</groupId>
            <artifactId>jta</artifactId>
          </exclusion>
        </exclusions>
      </dependency>

      <!--
      Provided scope: provided by container, available only in compile and test classpath, non-transitive
      -->
      <dependency>
        <groupId>ch.qos.logback</groupId>
        <artifactId>logback-classic</artifactId>
        <version>[0.9.18,)</version>
        <scope>provided</scope>
      </dependency>
      <dependency>
        <groupId>log4j</groupId>
        <artifactId>log4j</artifactId>
        <version>1.2.14</version>
        <!--<scope>provided</scope>-->
      </dependency>
      <dependency>
        <groupId>org.slf4j</groupId>
        <artifactId>jcl-over-slf4j</artifactId>
        <version>${slf4j.version}</version>
        <scope>provided</scope>
      </dependency>
      <dependency>
        <groupId>javax.servlet</groupId>
        <artifactId>servlet-api</artifactId>
        <version>2.5</version>
        <scope>provided</scope>
      </dependency>
      <dependency>
        <groupId>javax.persistence</groupId>
        <artifactId>persistence-api</artifactId>
        <version>1.0</version>
        <scope>provided</scope>
      </dependency>
      <dependency>
        <groupId>org.apache.felix</groupId>
        <artifactId>org.osgi.compendium</artifactId>
        <version>1.4.0</version>
        <scope>provided</scope>
      </dependency>
      <dependency>
        <groupId>org.ops4j.pax.web</groupId>
        <artifactId>pax-web-api</artifactId>
        <version>0.7.2</version>
        <scope>provided</scope>
      </dependency>

      <!--
      Runtime scope: provided in runtime, available only in runtime and test classpath, not compile classpath, non-transitive
      -->
      <dependency>
        <groupId>com.h2database</groupId>
        <artifactId>h2</artifactId>
        <version>1.2.127</version>
        <scope>runtime</scope>
        <optional>true</optional>
      </dependency>
      <dependency>
        <groupId>org.apache.derby</groupId>
        <artifactId>derby</artifactId>
        <version>10.5.3.0_1</version>
        <scope>runtime</scope>
        <optional>true</optional>
      </dependency>
      <dependency>
        <groupId>postgresql</groupId>
        <artifactId>postgresql</artifactId>
        <version>8.4-701.jdbc3</version>
        <scope>runtime</scope>
        <optional>true</optional>
      </dependency>
      <dependency>
        <groupId>mysql</groupId>
        <artifactId>mysql-connector-java</artifactId>
        <version>5.1.9</version>
        <scope>runtime</scope>
        <optional>true</optional>
      </dependency>
      <dependency>
        <groupId>net.sourceforge.jtds</groupId>
        <artifactId>jtds</artifactId>
        <version>1.2.4</version>
        <scope>runtime</scope>
        <optional>true</optional>
      </dependency>
      <!--
      <dependency>
        <groupId>com.oracle</groupId>
        <artifactId>ojdbc6</artifactId>
        <version>11.1.0.7.0</version>
        <scope>runtime</scope>
        <optional>true</optional>
      </dependency>
      -->
      <dependency>
        <!--for jdk 1.5 and earlier-->
        <groupId>com.oracle</groupId>
        <artifactId>ojdbc14</artifactId>
        <version>10.2.0.3.0</version>
        <scope>runtime</scope>
        <optional>true</optional>
      </dependency>
      <!--
      <dependency>
        <groupId>com.sap</groupId>
        <artifactId>sapdbc</artifactId>
        <scope>runtime</scope>
        <version>7.6.0.5</version>
        <optional>true</optional>
      </dependency>
      -->
      <!--
      Test scope: available only in test classpath, non-transitive
      -->
      <dependency>
        <groupId>org.scala-tools.testing</groupId>
        <artifactId>specs_${scala.version}</artifactId>
        <version>1.6.3</version>
        <scope>test</scope>
      </dependency>
      <dependency>
        <groupId>org.scala-tools.testing</groupId>
        <artifactId>scalacheck_${scala.version}</artifactId>
        <version>1.7-SNAPSHOT</version>
        <scope>test</scope>
      </dependency>
      <dependency>
        <groupId>junit</groupId>
        <artifactId>junit</artifactId>
        <version>4.7</version>
        <scope>test</scope>
      </dependency>
      <dependency>
        <groupId>org.slf4j</groupId>
        <artifactId>slf4j-simple</artifactId>
        <version>${slf4j.version}</version>
        <scope>test</scope>
      </dependency>
      <dependency>
        <groupId>org.mortbay.jetty</groupId>
        <artifactId>jetty</artifactId>
        <version>[6.1.6,7.0)</version>
        <scope>test</scope>
      </dependency>
      <dependency>
        <groupId>net.sourceforge.jwebunit</groupId>
        <artifactId>jwebunit-htmlunit-plugin</artifactId>
        <version>2.2</version>
        <scope>test</scope>
        <exclusions>
          <exclusion>
            <groupId>javax.servlet</groupId>
            <artifactId>servlet-api</artifactId>
          </exclusion>
        </exclusions>
      </dependency>
    </dependencies>
  </dependencyManagement>

  <!--
    ~ Repositories Settings
  -->
  <repositories>
    <repository>
      <id>scala-tools.releases</id>
      <name>Scala-Tools Dependencies Repository for Releases</name>
      <url>http://scala-tools.org/repo-releases</url>
    </repository>
    <repository>
      <id>scala-tools.snapshots</id>
      <name>Scala-Tools Dependencies Repository for Snapshots</name>
      <url>http://scala-tools.org/repo-snapshots</url>
    </repository>
  </repositories>
  <pluginRepositories>
    <pluginRepository>
      <id>scala-tools.releases</id>
      <name>Scala-Tools Plugins Repository for Releases</name>
      <url>http://scala-tools.org/repo-releases</url>
    </pluginRepository>
    <pluginRepository>
      <id>scala-tools.snapshots</id>
      <name>Scala-Tools Plugins Repository for Snapshots</name>
      <url>http://scala-tools.org/repo-snapshots</url>
    </pluginRepository>
  </pluginRepositories>

  <!--
    ~ Build Settings
  -->
  <build>
    <sourceDirectory>src/main/scala</sourceDirectory>
    <testSourceDirectory>src/test/scala</testSourceDirectory>
    <extensions>
      <extension>
        <groupId>org.apache.maven.wagon</groupId>
        <artifactId>wagon-webdav</artifactId>
        <version>1.0-beta-2</version>
      </extension>
    </extensions>
    <pluginManagement>
      <plugins>
        <!--
        Plugins distributed by Maven (alphabetically sorted)
        -->
        <plugin>
          <groupId>org.apache.maven.plugins</groupId>
          <artifactId>maven-assembly-plugin</artifactId>
          <version>2.2-beta-5</version>
        </plugin>
        <plugin>
          <groupId>org.apache.maven.plugins</groupId>
          <artifactId>maven-changes-plugin</artifactId>
          <version>2.3</version>
          <configuration>
            <filteringChanges>true</filteringChanges>
            <issueLinkTemplatePerSystem>
              <assembla>%URL%/%ISSUE%</assembla>
            </issueLinkTemplatePerSystem>
          </configuration>
        </plugin>
        <plugin>
          <groupId>org.apache.maven.plugins</groupId>
          <artifactId>maven-clean-plugin</artifactId>
          <version>2.4</version>
        </plugin>
        <plugin>
          <groupId>org.apache.maven.plugins</groupId>
          <artifactId>maven-compiler-plugin</artifactId>
          <version>2.1</version>
        </plugin>
        <plugin>
          <groupId>org.apache.maven.plugins</groupId>
          <artifactId>maven-dependency-plugin</artifactId>
          <version>2.1</version>
        </plugin>
        <plugin>
          <groupId>org.apache.maven.plugins</groupId>
          <artifactId>maven-deploy-plugin</artifactId>
          <version>2.5</version>
        </plugin>
        <plugin>
          <groupId>org.apache.maven.plugins</groupId>
          <artifactId>maven-eclipse-plugin</artifactId>
          <version>2.8</version>
          <configuration>
            <downloadSources>true</downloadSources>
            <additionalProjectnatures>
              <projectnature>ch.epfl.lamp.sdt.core.scalanature</projectnature>
            </additionalProjectnatures>
            <additionalBuildcommands>
              <buildcommand>ch.epfl.lamp.sdt.core.scalabuilder</buildcommand>
            </additionalBuildcommands>
            <classpathContainers>
              <classpathContainer>ch.epfl.lamp.sdt.launching.SCALA_CONTAINER</classpathContainer>
              <classpathContainer>org.eclipse.jdt.launching.JRE_CONTAINER</classpathContainer>
            </classpathContainers>
          </configuration>
        </plugin>
        <plugin>
          <groupId>org.apache.maven.plugins</groupId>
          <artifactId>maven-enforcer-plugin</artifactId>
          <version>1.0-beta-1</version>
          <configuration>
            <rules>
              <requireMavenVersion>
                <version>[2.2.1,3.0)</version>
              </requireMavenVersion>
            </rules>
          </configuration>
          <executions>
            <execution>
              <goals>
                <goal>enforce</goal>
              </goals>
            </execution>
          </executions>
        </plugin>
        <plugin>
          <groupId>org.apache.maven.plugins</groupId>
          <artifactId>maven-idea-plugin</artifactId>
          <version>2.2</version>
          <configuration>
            <downloadSources>true</downloadSources>
          </configuration>
        </plugin>
        <plugin>
          <groupId>org.apache.maven.plugins</groupId>
          <artifactId>maven-install-plugin</artifactId>
          <version>2.3</version>
        </plugin>
        <plugin>
          <groupId>org.apache.maven.plugins</groupId>
          <artifactId>maven-invoker-plugin</artifactId>
          <version>1.5</version>
          <configuration>
            <streamLogs>true</streamLogs>
            <cloneProjectsTo>${project.build.directory}/it</cloneProjectsTo>
          </configuration>
        </plugin>
        <plugin>
          <groupId>org.apache.maven.plugins</groupId>
          <artifactId>maven-jar-plugin</artifactId>
          <version>2.3</version>
          <configuration>
            <archive>
              <manifest>
                <addDefaultSpecificationEntries>true</addDefaultSpecificationEntries>
                <addDefaultImplementationEntries>true</addDefaultImplementationEntries>
              </manifest>
            </archive>
          </configuration>
        </plugin>
        <plugin>
          <groupId>org.apache.maven.plugins</groupId>
          <artifactId>maven-javadoc-plugin</artifactId>
          <version>2.6.1</version>
          <configuration>
            <detectLinks>true</detectLinks>
            <linksource>true</linksource>
          </configuration>
        </plugin>
        <plugin>
          <groupId>org.apache.maven.plugins</groupId>
          <artifactId>maven-release-plugin</artifactId>
          <version>2.0</version>
          <configuration>
            <autoVersionSubmodules>true</autoVersionSubmodules>
            <developmentVersion>${project.version}</developmentVersion>
            <!--<branchName>Lift-${releaseVersion}</branchName>-->
            <scmCommentPrefix>[lift-release] </scmCommentPrefix>
            <!--<tag>Lift-${releaseVersion}</tag>-->
            <releaseProfiles>lift-release</releaseProfiles>
          </configuration>
        </plugin>
        <plugin>
          <groupId>org.apache.maven.plugins</groupId>
          <artifactId>maven-resources-plugin</artifactId>
          <version>2.4.2</version>
        </plugin>
        <plugin>
          <groupId>org.apache.maven.plugins</groupId>
          <artifactId>maven-source-plugin</artifactId>
          <version>2.1.1</version>
          <executions>
            <execution>
              <goals>
                <goal>jar-no-fork</goal>
              </goals>
            </execution>
          </executions>
        </plugin>
        <plugin>
          <groupId>org.apache.maven.plugins</groupId>
          <artifactId>maven-site-plugin</artifactId>
          <version>2.1</version>
          <configuration>
            <generateSitemap>true</generateSitemap>
          </configuration>
        </plugin>
        <plugin>
          <groupId>org.apache.maven.plugins</groupId>
          <artifactId>maven-surefire-plugin</artifactId>
          <version>2.5</version>
        </plugin>
        <!--
        Plugins distributed by third-parties (alphabetically sorted)
        -->
        <plugin>
          <groupId>net.sf.alchim</groupId>
          <artifactId>yuicompressor-maven-plugin</artifactId>
          <version>0.7.1</version>
          <executions>
            <execution>
              <goals>
                <goal>compress</goal>
              </goals>
            </execution>
          </executions>
        </plugin>
        <plugin>
          <groupId>org.apache.felix</groupId>
          <artifactId>maven-bundle-plugin</artifactId>
          <version>2.0.1</version>
          <extensions>true</extensions>
          <executions>
            <execution>
              <goals>
                <goal>bundle</goal>
              </goals>
            </execution>
          </executions>
          <configuration>
            <instructions>
              <Bundle-RequiredExecutionEnvironment>J2SE-1.5,JavaSE-1.6</Bundle-RequiredExecutionEnvironment>
              <_versionpolicy>[$(version;==;$(@)),$(version;=+;$(@)))</_versionpolicy>
              <DynamicImport-Package>*</DynamicImport-Package>
            </instructions>
          </configuration>
        </plugin>
        <plugin>
          <groupId>org.apache.rat</groupId>
          <artifactId>apache-rat-plugin</artifactId>
          <version>0.6</version>
        </plugin>
        <plugin>
          <groupId>org.mortbay.jetty</groupId>
          <artifactId>maven-jetty-plugin</artifactId>
          <version>6.1.22</version>
          <configuration>
            <contextPath>/</contextPath>
          </configuration>
        </plugin>
        <plugin>
          <groupId>org.scala-tools</groupId>
          <artifactId>maven-scala-plugin</artifactId>
          <version>2.13.1</version>
          <configuration>
            <charset>${project.build.sourceEncoding}</charset>
            <jvmArgs>
              <jvmArg>-Xmx1024m</jvmArg>
            </jvmArgs>
            <args>
              <arg>-Xno-varargs-conversion</arg>
            </args>
          </configuration>
          <executions>
            <execution>
              <goals>
                <goal>compile</goal>
                <goal>testCompile</goal>
              </goals>
            </execution>
          </executions>
        </plugin>
      </plugins>
    </pluginManagement>

  </build>

  <!--
    ~ Reporting Settings
  -->
  <!-- Reporting omitted, each project/profile must provide their own -->
  <!--<reporting />-->

  <!--
    ~ Profile Settings
  -->
  <profiles>
    <profile>
      <id>lift-debug</id>
      <build>
        <plugins>
          <plugin>
            <groupId>org.scala-tools</groupId>
            <artifactId>maven-scala-plugin</artifactId>
            <configuration>
              <args>
                <arg>-unchecked</arg>
                <arg>-deprecation</arg>
                <arg>-Xcheckinit</arg>
              </args>
            </configuration>
          </plugin>
        </plugins>
      </build>
    </profile>
    <profile>
      <id>lift-hudson</id>
      <!-- no-op at top level -->
    </profile>
    <profile>
      <id>lift-release</id>
      <!-- no-op at top level -->
    </profile>
  </profiles>

</project><|MERGE_RESOLUTION|>--- conflicted
+++ resolved
@@ -282,14 +282,8 @@
     <project.reporting.outputEncoding>${project.build.sourceEncoding}</project.reporting.outputEncoding>
 
     <!--<scala.version>[2.7.5,2.7.6),(2.7.6,2.7.7]</scala.version>-->
-<<<<<<< HEAD
     <scala.version>2.8.0.Beta1</scala.version>
-    <slf4j.version>[1.5.6,)</slf4j.version>
-=======
-    <scala.version>2.7.7</scala.version>
-    <!-- Cannot specify 1.6) as range since this pulls in the 1.6.0-RC0 version -->
     <slf4j.version>[1.5.6,1.5.99)</slf4j.version>
->>>>>>> edcb456c
     <atomikos.version>3.2.3</atomikos.version>
   </properties>
 
