package net.liftweb.mapper

/*                                                *\
(c) 2006 WorldWide Conferencing, LLC
Distributed under an Apache License
http://www.apache.org/licenses/LICENSE-2.0
\*                                                 */

import scala.collection.mutable._
import java.lang.reflect.Method
import java.sql.{ResultSet, Types}
import scala.xml.{Elem, Node, NodeSeq}
import net.liftweb.http.{S, FieldError}
import S._
import net.liftweb.http.js._
import net.liftweb.util.{Can, Empty, Full, Failure}

@serializable
trait Mapper[A<:Mapper[A]] { self: A =>
  private val secure_# = Safe.next
  private var was_deleted_? = false
  private var dbConnectionIdentifier:Can[ConnectionIdentifier] = Empty
  private[mapper] var addedPostCommit = false

  def getSingleton : MetaMapper[A];
  final def safe_? : Boolean = {
    Safe.safe_?(secure_#)
  }

  implicit def thisToMappee(in: Mapper[A]): A = this.asInstanceOf[A]

  def runSafe[T](f : => T) : T = {
    Safe.runSafe(secure_#)(f)
  }

  def connectionIdentifier(id: ConnectionIdentifier): A = {
    if (id != getSingleton.dbDefaultConnectionIdentifier || dbConnectionIdentifier.isDefined) dbConnectionIdentifier = Full(id)
    thisToMappee(this)
  }

  def connectionIdentifier = dbConnectionIdentifier openOr calcDbId

  def dbCalculateConnectionIdentifier: PartialFunction[A, ConnectionIdentifier] = Map.empty

  private def calcDbId = if (dbCalculateConnectionIdentifier.isDefinedAt(this)) dbCalculateConnectionIdentifier(this)
  else getSingleton.dbDefaultConnectionIdentifier

  /**
  * Append a function to perform after the commit happens
  * @param func - the function to perform after the commit happens
  */
  def doPostCommit(func: () => Unit) {
    DB.appendPostFunc(connectionIdentifier, func)
  }

  /**
  * Save the instance and return the instance
  */
  def saveMe(): A = {
    this.save
    this
  }
<<<<<<< HEAD
  
  def save(): Boolean = {
=======

  def save(): boolean = {
>>>>>>> 7319e91f
    runSafe {
      getSingleton.save(this)
    }
  }

  def htmlLine : NodeSeq = {
    getSingleton.doHtmlLine(this)
  }

  def asHtml : NodeSeq = {
    getSingleton.asHtml(this)
  }

  /**
  * If the instance calculates any additional
  * fields for JSON object, put the calculated fields
  * here
  */
  def suplementalJs(ob: Can[KeyObfuscator]): List[(String, JsExp)] = Nil

  def validate : List[FieldError] = {
    runSafe {
      getSingleton.validate(this)
    }
  }

  def asJs: JsExp = {
    getSingleton.asJs(this)
  }

  /*
  def toForm : NodeSeq = {
  getSingleton.toForm(this)
  }
  */
<<<<<<< HEAD
  
  def delete_! : Boolean = {
=======

  def delete_! : boolean = {
>>>>>>> 7319e91f
    if (!db_can_delete_?) false else
    runSafe {
      was_deleted_? = getSingleton.delete_!(this)
      was_deleted_?
    }
  }


  /**
  * Present the model as a form and execute the function on submission of the form
  *
  * @param button - If it's Full, put a submit button on the form with the value of the parameter
  * @param onSuccess - redirect to the URL if the model validates, otherwise display the errors
  *
  * @return the form
  */
  def toForm(button: Can[String], onSuccess: String): NodeSeq =
  toForm(button, (what: A) => {what.validate match {
    case Nil => what.save ; S.redirectTo(onSuccess)
    case xs => S.error(xs)
  }})

  /**
  * Append the JSON representation of this model object to the string builder
  * @param the string builder to append the JSON representation of this model to
  *
  * @return the StringBuilder
  */
  def asJSON(sb: StringBuilder): StringBuilder = {
    getSingleton.asJSON(this, sb)
    sb
  }

  /**
  * Create a JSON representation of this model object
  */
  def asJSON: String = asJSON(new StringBuilder).toString


  /**
  * Present the model as a form and execute the function on submission of the form
  *
  * @param button - If it's Full, put a submit button on the form with the value of the parameter
  * @param f - the function to execute on form submission
  *
  * @return the form
  */
  def toForm(button: Can[String], f: A => Any): NodeSeq =
  getSingleton.toForm(this) ++ (<input type='hidden' name={S.mapFunc((ignore: List[String]) => f(this))} value="n/a" />) ++
  (button.map(b => getSingleton.formatFormElement( <xml:group>&nbsp;</xml:group> , <input type="submit" value={b}/> )) openOr scala.xml.Text(""))

  def saved_? : Boolean = getSingleton.saved_?(this)

  /**
  * Can this model object be deleted?
  */
  def db_can_delete_? : Boolean =  getSingleton.saved_?(this) && !was_deleted_?

  def dirty_? : Boolean = getSingleton.dirty_?(this)

  override def toString = {
    val ret = new StringBuilder

    ret.append(this.getClass.getName)

    ret.append("={")

    ret.append(getSingleton.appendFieldToStrings(this))

    ret.append("}")

    ret.toString
  }

  def toXml: NodeSeq = {
    getSingleton.toXml(this)
  }

  def checkNames {
    runSafe {
      getSingleton match {
        case null =>
        case s => s.checkFieldNames(this)
      }
    }
  }

  def comparePrimaryKeys(other: A) = false

  /**
  * Find the field by name
  * @param fieldName -- the name of the field to find
  *
  * @return Can[MappedField]
  */
  def fieldByName[T](fieldName: String): Can[MappedField[T, A]] = getSingleton.fieldByName[T](fieldName, this)

  type FieldPf = PartialFunction[String, NodeSeq => NodeSeq]

  def fieldMapperPf(transform: (BaseOwnedMappedField[A] => NodeSeq)): FieldPf = {
    getSingleton.fieldMapperPf(transform, this)
  }

  private var fieldPf_i: FieldPf = Map.empty

  def fieldPf = fieldPf_i

  def addFieldAfter(pf: FieldPf) {
    fieldPf_i = fieldPf_i orElse pf
    fieldPf_i
  }

  def addFieldBefore(pf: FieldPf) {
    fieldPf_i = pf orElse fieldPf_i
    fieldPf_i
  }

  /**
  * If there's a field in this record that defines the locale, return it
  */
  def localeField: Can[MappedLocale[A]] = Empty

  def timeZoneField: Can[MappedTimeZone[A]] = Empty

  def countryField: Can[MappedCountry[A]] = Empty
}

trait LongKeyedMapper[OwnerType <: LongKeyedMapper[OwnerType]] extends KeyedMapper[Long, OwnerType] { self: OwnerType =>

}

trait KeyedMapper[KeyType, OwnerType<:KeyedMapper[KeyType, OwnerType]] extends Mapper[OwnerType] { self: OwnerType =>
  def primaryKeyField: MappedField[KeyType, OwnerType] with IndexedField[KeyType];
  def getSingleton: KeyedMetaMapper[KeyType, OwnerType];

  override def comparePrimaryKeys(other: OwnerType) = primaryKeyField.is == other.primaryKeyField.is

  def reload: OwnerType = getSingleton.find(By(primaryKeyField, primaryKeyField)) openOr this

  def asSafeJs(f: KeyObfuscator): JsExp = getSingleton.asSafeJs(this, f)

  override def equals(other: Any): Boolean = {
    other match {
      case null => false
      case km: KeyedMapper[Nothing, Nothing] if this.getClass.isAssignableFrom(km.getClass) ||
      km.getClass.isAssignableFrom(this.getClass) => this.primaryKeyField == km.primaryKeyField
      case k => super.equals(k)
    }
  }
}
<|MERGE_RESOLUTION|>--- conflicted
+++ resolved
@@ -60,13 +60,8 @@
     this.save
     this
   }
-<<<<<<< HEAD
-  
+
   def save(): Boolean = {
-=======
-
-  def save(): boolean = {
->>>>>>> 7319e91f
     runSafe {
       getSingleton.save(this)
     }
@@ -102,13 +97,8 @@
   getSingleton.toForm(this)
   }
   */
-<<<<<<< HEAD
-  
+
   def delete_! : Boolean = {
-=======
-
-  def delete_! : boolean = {
->>>>>>> 7319e91f
     if (!db_can_delete_?) false else
     runSafe {
       was_deleted_? = getSingleton.delete_!(this)
