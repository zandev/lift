package net.liftweb.mapper

/*
 * Copyright 2006-2008 WorldWide Conferencing, LLC
 *
 * Licensed under the Apache License, Version 2.0 (the "License");
 * you may not use this file except in compliance with the License.
 * You may obtain a copy of the License at
 *
 *    http://www.apache.org/licenses/LICENSE-2.0
 *
 * Unless required by applicable law or agreed to in writing,
 * software distributed under the License is distributed on an "AS IS" BASIS,
 * WITHOUT WARRANTIES OR CONDITIONS OF ANY KIND, either express or implied.
 * See the License for the specific language governing permissions
 * and limitations under the License.
 */

import scala.collection.mutable.{ListBuffer, HashMap}
import java.lang.reflect.Method
import java.sql.{ResultSet, Types, PreparedStatement, Statement}
import scala.xml.{Elem, Node, Text, NodeSeq, Null, TopScope, UnprefixedAttribute, MetaData}
import net.liftweb.util.Helpers._
import net.liftweb.util.{Can, Empty, Full, Failure}
import net.liftweb.http.{LiftRules, S, SHtml, FieldError}
import java.util.Date
import net.liftweb.http.js._

trait BaseMetaMapper {
  type RealType <: Mapper[RealType]

  def beforeSchemifier: Unit
  def afterSchemifier: Unit

  def dbTableName: String
  def mappedFields: Seq[BaseMappedField];
  def dbAddTable: Can[() => Unit]

  def dbIndexes: List[Index[RealType]]
}

/**
 * Rules and functions shared by all Mappers
 */
object MapperRules {
  /**
   * This function converts a header name into the appropriate
   * XHTML format for displaying across the headers of a
   * formatted block.  The default is &lt;th&gt; for use
   * in XHTML tables.  If you change this function, the change
   * will be used for all MetaMappers, unless they've been 
   * explicitly changed.
   */
  var displayNameToHeaderElement: String => NodeSeq = in => <th>{in}</th>

  /**
   * This function converts an element into the appropriate
   * XHTML format for displaying across a line 
   * formatted block.  The default is &lt;td&gt; for use
   * in XHTML tables.  If you change this function, the change
   * will be used for all MetaMappers, unless they've been 
   * explicitly changed.
   */
  var displayFieldAsLineElement: NodeSeq => NodeSeq = in => <td>{in}</td>

  /**
   * This function is the global (for all MetaMappers that have
   * not changed their formatFormElement function) that 
   * converts a name and form for a given field in the
   * model to XHTML for presentation in the browser.  By
   * default, a table row ( &lt;tr&gt; ) is presented, but
   * you can change the function to display something else.
   */
  var formatFormElement: (NodeSeq, NodeSeq) => NodeSeq =
    (name, form) => 
      <xml:group><tr>
  <td>{name}</td>
  <td>{form}</td>
  </tr></xml:group>
}

trait MetaMapper[A<:Mapper[A]] extends BaseMetaMapper with Mapper[A] {
  self: A =>

  type RealType = A

  def beforeValidation: List[A => Any] = Nil
  def beforeValidationOnCreate: List[A => Any] = Nil
  def beforeValidationOnUpdate: List[A => Any] = Nil
  def afterValidation: List[A => Any] = Nil
  def afterValidationOnCreate: List[A => Any] = Nil
  def afterValidationOnUpdate: List[A => Any] = Nil

  def beforeSave: List[A => Any] = Nil
  def beforeCreate: List[(A) => Any] = Nil
  def beforeUpdate: List[(A) => Any] = Nil

  def afterSave: List[(A) => Any] = Nil
  def afterCreate: List[(A) => Any] = Nil
  def afterUpdate: List[(A) => Any] = Nil

  def beforeDelete: List[(A) => Any] = Nil
  def afterDelete: List[(A) => Any] = Nil

  /**
  * If there are model-specific validations to perform, override this
  * method and return an additional list of validations to perform
  */
  def validation: List[A => List[FieldError]] = Nil

  def afterCommit: List[A => Unit] = Nil

  def dbDefaultConnectionIdentifier: ConnectionIdentifier = DefaultConnectionIdentifier

  def findAll: List[A] = findMapDb(dbDefaultConnectionIdentifier, Nil :_*)(v => Full(v))

  def findAllDb(dbId:ConnectionIdentifier): List[A] =  findMapDb(dbId, Nil :_*)(v => Full(v))

  def countByInsecureSql(query: String, IDidASecurityAuditOnThisQuery: Boolean): Long = countByInsecureSqlDb(dbDefaultConnectionIdentifier, query, IDidASecurityAuditOnThisQuery)

  def countByInsecureSqlDb(dbId: ConnectionIdentifier, query: String, IDidASecurityAuditOnThisQuery: Boolean): Long =
    if (!IDidASecurityAuditOnThisQuery) -1L
<<<<<<< HEAD
    else DB.use(dbId)(DB.prepareStatement(query, _)(DB.exec(_)(rs => if (rs.next) rs.getLong(1) else 0L))) 
  
  def findAllByInsecureSql(query: String, IDidASecurityAuditOnThisQuery: Boolean): List[A] = findAllByInsecureSqlDb(dbDefaultConnectionIdentifier, query, IDidASecurityAuditOnThisQuery)
=======
    else DB.use(dbId)(DB.prepareStatement(query, _)(DB.exec(_)(rs => if (rs.next) rs.getLong(1) else 0L)))

  def findAllByInsecureSql(query: String, IDidASecurityAuditOnThisQuery: boolean): List[A] = findAllByInsecureSqlDb(dbDefaultConnectionIdentifier, query, IDidASecurityAuditOnThisQuery)
>>>>>>> 7319e91f

  /**
   * Execute a PreparedStatement and return a List of Mapper instances. {@code f} is
   * where the user will do the work of creating the PreparedStatement and
   * preparing it for execution.
   *
   * @param f A function that takes a SuperConnection and returns a PreparedStatement.
   * @return A List of Mapper instances.
   */
  def findAllByPreparedStatement(f: SuperConnection => PreparedStatement): List[A] = {
    DB.use(dbDefaultConnectionIdentifier) {
      conn =>
	findAllByPreparedStatement(dbDefaultConnectionIdentifier, f(conn))
    }
  }

  def findAllByPreparedStatement(dbId: ConnectionIdentifier, stmt: PreparedStatement): List[A] = findAllByPreparedStatementDb(dbId, stmt)(a => Full(a))

  def findAllByPreparedStatementDb[T](dbId: ConnectionIdentifier, stmt: PreparedStatement)(f: A => Can[T]): List[T] = {
    DB.exec(stmt) {
      rs => createInstances(dbId, rs, Empty, Empty, f)
    }
  }

<<<<<<< HEAD
  def findAllByInsecureSqlDb(dbId: ConnectionIdentifier, query: String, IDidASecurityAuditOnThisQuery: Boolean): List[A] = 
=======
  def findAllByInsecureSqlDb(dbId: ConnectionIdentifier, query: String, IDidASecurityAuditOnThisQuery: boolean): List[A] =
>>>>>>> 7319e91f
    findMapByInsecureSqlDb(dbId, query, IDidASecurityAuditOnThisQuery)(a => Full(a))


  def findMapByInsecureSql[T](query: String, IDidASecurityAuditOnThisQuery: Boolean)(f: A => Can[T]): List[T] = findMapByInsecureSqlDb(dbDefaultConnectionIdentifier, query, IDidASecurityAuditOnThisQuery)(f)

  def findMapByInsecureSqlDb[T](dbId: ConnectionIdentifier, query: String, IDidASecurityAuditOnThisQuery: Boolean)(f: A => Can[T]): List[T] = {
    DB.use(dbId) {
      conn =>
        if (!IDidASecurityAuditOnThisQuery) Nil
        else DB.prepareStatement(query, conn) {
          st =>
            DB.exec(st) {
              rs =>
                createInstances(dbId, rs, Empty, Empty, f)
            }
        }
    }
  }

  def dbAddTable: Can[() => Unit] = Empty
<<<<<<< HEAD
  
  def count: Long = countDb(dbDefaultConnectionIdentifier, Nil :_*)

  def count(by: QueryParam[A]*): Long = countDb(dbDefaultConnectionIdentifier, by:_*)
  
=======

  def count: long = countDb(dbDefaultConnectionIdentifier, Nil :_*)

  def count(by: QueryParam[A]*): long = countDb(dbDefaultConnectionIdentifier, by:_*)

>>>>>>> 7319e91f
  def countDb(dbId: ConnectionIdentifier, by: QueryParam[A]*): Long = {
    DB.use(dbId) {
      conn =>
	val bl = by.toList
      val (query, start, max) = addEndStuffs(addFields("SELECT COUNT(*) FROM "+dbTableName+"  ", false, bl), bl, conn)

      DB.prepareStatement(query, conn) {
	st =>
          setStatementFields(st, bl, 1)
	DB.exec(st) {
          rs =>
            if (rs.next) rs.getLong(1)
            else 0
	}
      }
    }
  }

  def findAll(by: QueryParam[A]*): List[A] = findMapDb(dbDefaultConnectionIdentifier, by :_*)(v => Full(v))
  def findAllDb(dbId: ConnectionIdentifier,by: QueryParam[A]*): List[A] = findMapDb(dbId, by :_*)(v => Full(v))

  def bulkDelete_!!(by: QueryParam[A]*): Boolean = bulkDelete_!!(dbDefaultConnectionIdentifier, by :_*)
  def bulkDelete_!!(dbId: ConnectionIdentifier, by: QueryParam[A]*): Boolean = {
    DB.use(dbId) {
      conn =>
      val bl = by.toList
      val (query, start, max) = addEndStuffs(addFields("DELETE FROM "+dbTableName+" ", false, bl), bl, conn)

      DB.prepareStatement(query, conn) {
        st =>
        setStatementFields(st, bl, 1)
        st.executeUpdate
        true
      }
    }
  }

  def findMap[T](by: QueryParam[A]*)(f: A => Can[T]) = findMapDb(dbDefaultConnectionIdentifier, by :_*)(f)

  def findMapDb[T](dbId: ConnectionIdentifier, by: QueryParam[A]*)(f: A => Can[T]): List[T] = {
    DB.use(dbId) {
      conn =>
	val bl = by.toList
      val (query, start, max) = addEndStuffs(addFields("SELECT * FROM "+dbTableName+"  ", false, bl), bl, conn)
      DB.prepareStatement(query, conn) {
	st =>
          setStatementFields(st, bl, 1)
	DB.exec(st)(createInstances(dbId, _, start, max, f))
      }
    }
  }

  def create: A = createInstance
								      

  private[mapper] def addFields(what: String, whereAdded: Boolean, by: List[QueryParam[A]]): String = {

    var wav = whereAdded

    def whereOrAnd = if (wav) " AND " else {wav = true; " WHERE "}

    by match {
      case Nil => what
      case x :: xs => {
        var updatedWhat = what
        x match {
          case Cmp(field, opr, Full(_), _) =>
            (1 to field.dbColumnCount).foreach {
              cn =>
                updatedWhat = updatedWhat + whereOrAnd +field.dbColumnNames(field.name)(cn - 1)+" "+opr+" ? "
            }

          case Cmp(field, opr, _, Full(otherField)) =>
            (1 to field.dbColumnCount).foreach {
              cn =>
                updatedWhat = updatedWhat + whereOrAnd +field.dbColumnNames(field.name)(cn - 1)+" "+opr+" "+
              otherField.dbColumnNames(otherField.name)(cn - 1)
            }

          case Cmp(field, opr, Empty, Empty) =>
          (1 to field.dbColumnCount).foreach (cn => updatedWhat = updatedWhat + whereOrAnd +field.dbColumnNames(field.name)(cn - 1)+" "+opr+" ")

	  // For vals, add "AND $fieldname = ? [OR $fieldname = ?]*" to the query. The number
	  // of fields you add onto the query is equal to vals.length
	  case ByList(field, vals) =>
	    vals match {
	      case Nil => 
	      updatedWhat = updatedWhat + whereOrAnd + " 0 = 1 "
	      
	      case _ => {
		updatedWhat = updatedWhat +
		vals.map(v => field.dbColumnName+ " = ?").mkString(whereOrAnd+" (", " OR ", ")")
	      }
	    }

  
          case (in: InThing[A]) =>
            updatedWhat = updatedWhat + whereOrAnd +
          in.field.dbColumnName+
          " IN ("+in.otherMeta.addFields("SELECT "+
                                         in.otherMeta.primaryKeyField.
                                         dbColumnName+
                                         " FROM "+
                                         in.otherMeta.dbTableName+" ",false, 
                                         in.queryParams)+" ) "
	  

	  // Executes a subquery with {@code query}
          case BySql(query, _*) =>
            updatedWhat = updatedWhat + whereOrAnd + " ( "+ query +" ) "
          case _ =>
        }
        addFields(updatedWhat, wav, xs)
      }
    }
  }
<<<<<<< HEAD
  
  private[mapper] def setStatementFields(st: PreparedStatement, by: List[QueryParam[A]], curPos: Int) {
=======


  private[mapper] def setStatementFields(st: PreparedStatement, by: List[QueryParam[A]], curPos: Int): Int = {
>>>>>>> 7319e91f
    by match {
      case Nil => curPos
      case Cmp(field, _, Full(value), _) :: xs =>
        st.setObject(curPos, field.convertToJDBCFriendly(value), field.targetSQLType)
        setStatementFields(st, xs, curPos + 1)

      case ByList(field, vals) :: xs => {
          var newPos = curPos
          vals.foreach(v => {
              st.setObject(newPos,
                           field.convertToJDBCFriendly(v),
                           field.targetSQLType)
              newPos = newPos + 1
            })
          setStatementFields(st, xs, newPos)
        }

      case (in: InThing[A]) :: xs =>
        val newPos = in.otherMeta.setStatementFields(st, in.queryParams,
						     curPos)
        setStatementFields(st, xs, newPos)

      case BySql(query, params @ _*) :: xs => {
<<<<<<< HEAD
        params.toList match {
          case Nil => setStatementFields(st, xs, curPos)
          case List(i: Int) => 
            st.setInt(curPos, i)
          setStatementFields(st, xs, curPos + 1)
          case List(lo: Long) => 
            st.setLong(curPos, lo)
          setStatementFields(st, xs, curPos + 1)
          case List(s: String) => 
            st.setString(curPos, s)
          setStatementFields(st, xs, curPos + 1)
          case List(d: Date) => 
            st.setDate(curPos, new java.sql.Date(d.getTime))
          setStatementFields(st, xs, curPos + 1)
          case List(field: BaseMappedField) => st.setObject(curPos, field.jdbcFriendly, field.targetSQLType)
          setStatementFields(st, xs, curPos + 1)
          
          case p :: ps => 
            setStatementFields(st, BySql[A](query, p) :: BySql[A](query, ps: _*) :: xs, curPos)
=======
          params.toList match {
            case Nil => setStatementFields(st, xs, curPos)
            case List(i: int) =>
              st.setInt(curPos, i)
              setStatementFields(st, xs, curPos + 1)
            case List(lo: long) =>
              st.setLong(curPos, lo)
              setStatementFields(st, xs, curPos + 1)
            case List(s: String) =>
              st.setString(curPos, s)
              setStatementFields(st, xs, curPos + 1)
            case List(d: Date) =>
              st.setDate(curPos, new java.sql.Date(d.getTime))
              setStatementFields(st, xs, curPos + 1)
            case List(field: BaseMappedField) => st.setObject(curPos, field.jdbcFriendly, field.targetSQLType)
              setStatementFields(st, xs, curPos + 1)

            case p :: ps =>
              setStatementFields(st, BySql[A](query, p) :: BySql[A](query, ps: _*) :: xs, curPos)
          }
>>>>>>> 7319e91f
        }
      case _ :: xs => {
          setStatementFields(st, xs, curPos)
        }
    }
  }

  // def find(by: QueryParam): Can[A] = find(List(by))

  private def _addOrdering(in: String, params: List[QueryParam[A]]): String = {
    params.flatMap{
      case OrderBy(field, order) => List(field.dbColumnName+" "+order.sql)
      case OrderBySql(sql) => List(sql) 
      case _ => Nil
    } match {
      case Nil => in
      case xs => in + " ORDER BY "+xs.mkString(" , ")
    }
  }

  def addEndStuffs(in: String, params: List[QueryParam[A]], conn: SuperConnection): (String, Can[Long], Can[Long]) = {
    val tmp = _addOrdering(in, params)
    val max = params.foldRight(Empty.asInstanceOf[Can[Long]]){(a,b) => a match {case MaxRows(n) => Full(n); case _ => b}}
    val start = params.foldRight(Empty.asInstanceOf[Can[Long]]){(a,b) => a match {case StartAt(n) => Full(n); case _ => b}}

    if (conn.brokenLimit_?) (tmp, start, max) else {
      val ret = (max, start) match {
        case (Full(max), Full(start)) => tmp + " LIMIT "+max+" OFFSET "+start
        case (Full(max), _) => tmp + " LIMIT "+max
        case (_, Full(start)) => tmp + " LIMIT "+conn.driverType.maxSelectLimit+" OFFSET "+start
        case _ => tmp
      }
      (ret, Empty, Empty)
    }
  }

  def delete_!(toDelete : A): Boolean = indexMap.map(im =>
    DB.use(toDelete.connectionIdentifier) {
      conn =>
	_beforeDelete(toDelete)
      val ret = DB.prepareStatement("DELETE FROM "+dbTableName +" WHERE "+im+" = ?", conn) {
	st =>
	  val indVal = indexedField(toDelete)
	indVal.map{indVal =>
	  st.setObject(1, indVal.jdbcFriendly(im), indVal.targetSQLType(im))

		   st.executeUpdate == 1
		 } openOr false
      }
      _afterDelete(toDelete)
      ret
    }
  ).openOr(false)


  type AnyBound = T forSome {type T}
<<<<<<< HEAD
  
  private[mapper] def ??(meth: Method, inst: A) = meth.invoke(inst).asInstanceOf[MappedField[AnyBound, A]]
  
=======

  private[mapper] def ??(meth: Method, inst: A) = meth.invoke(inst, null).asInstanceOf[MappedField[AnyBound, A]]

>>>>>>> 7319e91f
  def dirty_?(toTest: A): Boolean = mappedFieldList.exists(
  mft =>
  ??(mft.method, toTest).dirty_?
  )

  def indexedField(toSave : A) : Can[MappedField[Any, A]] = indexMap.map(im => ??(mappedColumns(im), toSave))

  def saved_?(toSave: A): Boolean = (for (im <- indexMap; indF <- indexedField(toSave)) yield (indF.dbIndexFieldIndicatesSaved_?)).openOr(true)

  def whatToSet(toSave : A) : String = {
    mappedColumns.filter{c => ??(c._2, toSave).dirty_?}.map{c => c._1 + " = ?"}.toList.mkString("", ",", "")
  }

  def validate(toValidate: A): List[FieldError] = {
    val saved_? = this.saved_?(toValidate)
    _beforeValidation(toValidate)
    if (saved_?) _beforeValidationOnUpdate(toValidate) else _beforeValidationOnCreate(toValidate)

    val ret: List[FieldError] = mappedFieldList.flatMap(f => ??(f.method, toValidate).validate) :::
    validation.flatMap(_(toValidate))

    _afterValidation(toValidate)
    if (saved_?) _afterValidationOnUpdate(toValidate) else _afterValidationOnCreate(toValidate)

    ret
  }

  val elemName = getClass.getSuperclass.getName.split("\\.").toList.last

  def toXml(what: A): NodeSeq =
    Elem(null,elemName,
         mappedFieldList.foldRight(Null.asInstanceOf[MetaData]) {(p, md) => val fld = ??(p.method, what)
									   new UnprefixedAttribute(p.name, Text(fld.toString), md)}
         ,TopScope)

  /**
    * Returns true if none of the fields are dirty
    */
  def clean_?(toCheck: A): Boolean = mappedColumns.foldLeft(true)((bool, ptr) => bool && !(??(ptr._2, toCheck).dirty_?))

  def save(toSave: A): Boolean = {
    /**
     * @return true if there was exactly one row in the result set, false if not.
     */
    def runAppliers(rs: ResultSet) : Boolean = {
      try {
        if (rs.next) {
          val meta = rs.getMetaData
          toSave.runSafe {
            findApplier(indexMap.open_!, rs.getObject(1)) match {
              case Full(ap) => ap.apply(toSave, rs.getObject(1))
              case _ =>
            }
          }
          !rs.next
        } else false
      } finally {
        rs.close
      }
    }

    /**
     * Checks whether the result set has exactly one row.
     */
    def hasOneRow(rs: ResultSet) : Boolean = {
      try {
        val firstRow = rs.next
        (firstRow && !rs.next)
      } finally {
        rs.close
      }
    }

    if (saved_?(toSave) && clean_?(toSave)) true else {
    val ret = DB.use(toSave.connectionIdentifier) {
      conn =>
	_beforeSave(toSave)
      val ret = if (saved_?(toSave)) {
          _beforeUpdate(toSave)
	  val ret: Boolean = if (!dirty_?(toSave)) true else {
	  val ret: Boolean = DB.prepareStatement("UPDATE "+dbTableName+" SET "+whatToSet(toSave)+" WHERE "+indexMap.open_! +" = ?", conn) {
	    st =>
	      var colNum = 1

	    for (col <- mappedColumns) {
	      val colVal = ??(col._2, toSave)
	      if (!columnPrimaryKey_?(col._1) && colVal.dirty_?) {
                colVal.targetSQLType(col._1) match {
                  case Types.VARCHAR => st.setString(colNum, colVal.jdbcFriendly(col._1).asInstanceOf[String])

                  case _ => st.setObject(colNum, colVal.jdbcFriendly(col._1), colVal.targetSQLType(col._1))
                }
		colNum = colNum + 1
	      }
	    }

	    indexedField(toSave).foreach(indVal =>  st.setObject(colNum, indVal.jdbcFriendly(indexMap.open_!),
                indVal.targetSQLType(indexMap.open_!)))
	    st.executeUpdate
	    true
	  }
	  ret
	}
        _afterUpdate(toSave)
        ret
      } else {
	_beforeCreate(toSave)

        val query = "INSERT INTO "+dbTableName+" ("+columnNamesForInsert+") VALUES ("+columnQueriesForInsert+")"

        def prepStat(st : PreparedStatement, postQuery: Can[String]) : Boolean = {
	    var colNum = 1

	  for (col <- mappedColumns) {
	    if (!columnPrimaryKey_?(col._1)) {
	      val colVal = col._2.invoke(toSave).asInstanceOf[MappedField[AnyRef, A]]
                colVal.targetSQLType(col._1) match {
                  case Types.VARCHAR => st.setString(colNum, colVal.jdbcFriendly(col._1).asInstanceOf[String])

                  case _ => st.setObject(colNum, colVal.jdbcFriendly(col._1), colVal.targetSQLType(col._1))
                }

	      // st.setObject(colNum, colVal.getJDBCFriendly(col._1), colVal.getTargetSQLType(col._1))
	      colNum = colNum + 1
	    }
	  }

          val oneRowUpdated : Boolean = (conn.brokenAutogeneratedKeys_?, postQuery, indexMap) match {
            case (true, _, Empty)  => hasOneRow(st.executeQuery)

            case (true, Full(qry), _)     =>
            st.executeUpdate
            DB.prepareStatement(qry, conn)(st => runAppliers(st.executeQuery))

            case (true, _, _)     => runAppliers(st.executeQuery)

            case (false, _, Empty) => st.executeUpdate == 1

            case (false, _, _)    =>
            val uc = st.executeUpdate
            runAppliers(st.getGeneratedKeys)
		}
          oneRowUpdated
	      }

        val ret = if (conn.wickedBrokenAutogeneratedKeys_?) {
          DB.prepareStatement(query, conn) {
            st => prepStat(st, Full("SELECT lastval()"))
          }
        } else if (conn.brokenAutogeneratedKeys_?) {
            val pkName = (mappedColumnInfo.filter(_._2.dbPrimaryKey_?).map(_._1)).toList.mkString(",")
            DB.prepareStatement(query + " RETURNING " + pkName, conn) {
                st => prepStat(st, Empty)
	    }
        } else {
            DB.prepareStatement(query, Statement.RETURN_GENERATED_KEYS, conn) {
                st => prepStat(st, Empty)
	  }
	}

	_afterCreate(toSave)
	ret
      }
      _afterSave(toSave)
      ret
    }

    // clear dirty and get rid of history
    for (col <- mappedColumns) {
      val colVal = ??(col._2, toSave)
      if (!columnPrimaryKey_?(col._1) && colVal.dirty_?) {
        colVal.resetDirty
        colVal.doneWithSave
      }
    }

    ret
    }
  }

  def columnPrimaryKey_?(name : String) = mappedColumnInfo.get(name).map(_.dbPrimaryKey_?) getOrElse false

  def createInstances(dbId: ConnectionIdentifier, rs: ResultSet, start: Can[Long], omax: Can[Long]) : List[A] = createInstances(dbId, rs, start, omax, v => Full(v))

<<<<<<< HEAD
  
  def createInstances[T](dbId: ConnectionIdentifier, rs: ResultSet, start: Can[Long], omax: Can[Long], f: A => Can[T]) : List[T] = {
=======

  def createInstances[T](dbId: ConnectionIdentifier, rs: ResultSet, start: Can[Long], omax: Can[long], f: A => Can[T]) : List[T] = {
>>>>>>> 7319e91f
    var ret = new ListBuffer[T]
    val bm = buildMapper(rs)
    var pos = (start openOr 0L) * -1L
    val max = omax openOr java.lang.Long.MAX_VALUE

    while (pos < max && rs.next()) {
      if (pos >= 0L) {
        f(createInstance(dbId, rs, bm._1, bm._2)).foreach(v => ret += v)
      }
      pos = pos + 1L
    }

    ret.toList
  }

  def appendFieldToStrings(in: A): String = mappedFieldList.map(p => ??(p.method, in).asString).mkString(",")

  private val columnNameToMappee = new HashMap[String, Can[(ResultSet, Int, A) => Unit]]
<<<<<<< HEAD
  
  def buildMapper(rs: ResultSet): (Int, Array[(ResultSet, Int, A) => Unit]) = synchronized {
=======

  def buildMapper(rs: ResultSet): (int, Array[(ResultSet,int,A) => unit]) = synchronized {
>>>>>>> 7319e91f
    val meta = rs.getMetaData
    val colCnt = meta.getColumnCount
    val ar = new Array[(ResultSet, Int, A) => Unit](colCnt + 1)
    for (pos <- 1 to colCnt) {
      val colName = meta.getColumnName(pos).toLowerCase
      val optFunc = columnNameToMappee.get(colName) match {
        case None => {
	  val colType = meta.getColumnType(pos)
	  val fieldInfo = mappedColumns.get(colName)
	  val setTo =
	    if (fieldInfo != None) {
              val tField = fieldInfo.get.invoke(this).asInstanceOf[MappedField[AnyRef, A]]
              Some(colType match {
		case Types.INTEGER | Types.BIGINT => {
		  val bsl = tField.buildSetLongValue(fieldInfo.get, colName)
		  (rs: ResultSet, pos: Int, objInst: A) => bsl(objInst, rs.getLong(pos), rs.wasNull)}
		case Types.VARCHAR => {
		  val bsl = tField.buildSetStringValue(fieldInfo.get, colName)
		  (rs: ResultSet, pos: Int, objInst: A) => bsl(objInst, rs.getString(pos))}
		case Types.DATE | Types.TIME | Types.TIMESTAMP =>
<<<<<<< HEAD
		  val bsl = tField.buildSetDateValue(fieldInfo.get, colName)                  
		(rs: ResultSet, pos: Int, objInst: A) => bsl(objInst, rs.getTimestamp(pos))
=======
		  val bsl = tField.buildSetDateValue(fieldInfo.get, colName)
		(rs: ResultSet, pos: int, objInst: A) => bsl(objInst, rs.getTimestamp(pos))
>>>>>>> 7319e91f
		case Types.BOOLEAN | Types.BIT =>{
		  val bsl = tField.buildSetBooleanValue(fieldInfo.get, colName)
		  (rs: ResultSet, pos: Int, objInst: A) => bsl(objInst, rs.getBoolean(pos), rs.wasNull)}
		case _ => {
		  (rs: ResultSet, pos: Int, objInst: A) => {
		    val res = rs.getObject(pos)
		    findApplier(colName, res).foreach(f => f(objInst, res))
		  }
		}
              })
	    } else None

	  columnNameToMappee(colName) = Can(setTo)
	  Can(setTo)
        }
        case Some(of) => of
      }
      ar(pos) = optFunc openOr null
    }
    (colCnt, ar)
  }

  def createInstance(dbId: ConnectionIdentifier, rs : ResultSet, colCnt: Int, mapFuncs: Array[(ResultSet,Int,A) => Unit]) : A = {
    val ret = createInstance.connectionIdentifier(dbId)
    val ra = ret// .asInstanceOf[Mapper[A]]

    var pos = 1
    while (pos <= colCnt) {
      mapFuncs(pos) match {
        case null =>
          case f => f(rs, pos, ra)
      }
      pos = pos + 1
    }
    ret
  }
<<<<<<< HEAD
  
  protected def  findApplier(name : String, inst : AnyRef) : Can[((A, AnyRef) => Unit)] = synchronized {
=======

  protected def  findApplier(name : String, inst : AnyRef) : Can[((A, AnyRef) => unit)] = synchronized {
>>>>>>> 7319e91f
    val clz = inst match {
      case null => null
      case _ => inst.getClass.asInstanceOf[Class[(C forSome {type C})]]
    }
    val look = (name.toLowerCase, if (clz ne null) Full(clz) else Empty)
      Can(mappedAppliers.get(look) orElse {
          val newFunc = createApplier(name, inst)
          mappedAppliers(look) = newFunc
          Some(newFunc)
      })
  }


  private def createApplier(name : String, inst : AnyRef /*, clz : Class*/) : (A, AnyRef) => Unit = {
    val accessor = mappedColumns.get(name)
    if ((accessor eq null) || accessor == None) null else {
      (accessor.get.invoke(this).asInstanceOf[MappedField[AnyRef, A]]).buildSetActualValue(accessor.get, inst, name)
    }
  }

  def fieldMapperPf(transform: (BaseOwnedMappedField[A] => NodeSeq), actual: A): PartialFunction[String, NodeSeq => NodeSeq] = {
    Map.empty ++ mappedFieldList.map ( mf =>
      (mf.name, ((ignore: NodeSeq) => transform(??(mf.method, actual))))
    )
  }

  def checkFieldNames(in: A): Unit = mappedFieldList.foreach(f =>
    ??(f.method, in) match {
      case field if (field.i_name_! eq null) => field.setName_!(f.name)
      case _ =>
    })

  /**
    * Get a field by the field name
    * @param fieldName -- the name of the field to get
    * @param actual -- the instance to get the field on
    *
    * @return Can[The Field] (Empty if the field is not found)
    */
  def fieldByName[T](fieldName: String, actual: A):Can[MappedField[T, A]] = Can(_mappedFields.get(fieldName)).map(meth => ??(meth, actual).asInstanceOf[MappedField[T,A]])

  /**
    * A partial function that takes an instance of A and a field name and returns the mapped field
    */
  lazy val fieldMatcher: PartialFunction[(A, String), MappedField[Any, A]] = {
    case (actual, fieldName) if _mappedFields.contains(fieldName) => fieldByName[Any](fieldName, actual).open_! // we know this is defined
  }

  def createInstance: A = rootClass.newInstance.asInstanceOf[A]

  def fieldOrder: List[BaseOwnedMappedField[A]] = Nil

  protected val rootClass = this.getClass.getSuperclass
<<<<<<< HEAD
  
  private val mappedAppliers = new HashMap[(String, Can[Class[(C forSome {type C})]]), (A, AnyRef) => Unit];
  
=======

  private val mappedAppliers = new HashMap[(String, Can[Class[(C forSome {type C})]]), (A, AnyRef) => unit];

>>>>>>> 7319e91f
  private val _mappedFields  = new HashMap[String, Method];

  private[mapper] var mappedFieldList: List[FieldHolder[A]] = Nil; // new Array[Triple[String, Method, MappedField[Any,Any]]]();

  private var mappedCallbacks: List[(String, Method)] = Nil

  private val mappedColumns = new HashMap[String, Method];

  // private val mappedFieldInfo = new HashMap[String, MappedField[AnyRef, A]]
  private val mappedColumnInfo = new HashMap[String, MappedField[AnyRef, A]]



  private var indexMap: Can[String] = Empty

  this.runSafe {
    val tArray = new ListBuffer[FieldHolder[A]]

    def isMagicObject(m: Method) = m.getReturnType.getName.endsWith("$"+m.getName+"$") && m.getParameterTypes.length == 0
    def isMappedField(m: Method) = classOf[MappedField[Nothing, A]].isAssignableFrom(m.getReturnType)
    def isLifecycle(m: Method) = classOf[LifecycleCallbacks].isAssignableFrom(m.getReturnType)

    mappedCallbacks = for (v <- this.getClass.getSuperclass.getMethods.toList if isMagicObject(v) && isLifecycle(v)) yield (v.getName, v)

    for (v <- this.getClass.getSuperclass.getMethods  if isMagicObject(v) && isMappedField(v)) {
      v.invoke(this) match {
        case mf: MappedField[AnyRef, A] if !mf.ignoreField_? =>
          mf.setName_!(v.getName)
        tArray += FieldHolder(mf.name, v, mf)
        for (colName <- mf.dbColumnNames(v.getName)) {
          mappedColumnInfo(colName) = mf
          mappedColumns(colName) = v
        }
        if (mf.dbPrimaryKey_?) {
          indexMap = Full(mf.dbColumnName) // Full(v.getName.toLowerCase)
        }

        case _ =>
      }
    }

    def findPos(in: AnyRef) : Can[Int] = {
      tArray.toList.zipWithIndex.filter(mft => in eq mft._1.field) match {
        case Nil => Empty
        case x :: xs => Full(x._2)
      }
    }

    val resArray = new ListBuffer[FieldHolder[A]];

    fieldOrder.foreach(f => findPos(f).foreach(pos => resArray += tArray.remove(pos)))

    tArray.foreach(mft => resArray += mft)

    mappedFieldList = resArray.toList
    mappedFieldList.foreach(ae => _mappedFields(ae.name) = ae.method)
  }

  val columnNamesForInsert = (mappedColumnInfo.filter(!_._2.dbPrimaryKey_?).map(_._1)).toList.mkString(",")

  val columnQueriesForInsert = {
    (mappedColumnInfo.filter(!_._2.dbPrimaryKey_?).map(p => "?")).toList.mkString(",")
  }

  private def fixTableName(name: String) = clean(name.toLowerCase) match {
    case name if DB.reservedWords.contains(name) => name+"_t"
    case name => name
  }

  private def internalTableName_$_$ = 
    getClass.getSuperclass.getName.split("\\.").toList.last;

  /**
   * This function converts a header name into the appropriate
   * XHTML format for displaying across the headers of a
   * formatted block.  The default is &lt;th&gt; for use
   * in XHTML tables.  If you change this function, the change
   * will be used for this MetaMapper unless you override the
   * htmlHeades method
   */
  var displayNameToHeaderElement: String => NodeSeq =
    MapperRules.displayNameToHeaderElement

  def htmlHeaders: NodeSeq =
    mappedFieldList.filter(_.field.dbDisplay_?).
      flatMap(mft => displayNameToHeaderElement(mft.field.displayName))

  def mappedFields: Seq[BaseMappedField] = mappedFieldList.map(f => f.field)

  /**
   * This function converts an element into the appropriate
   * XHTML format for displaying across a line 
   * formatted block.  The default is &lt;td&gt; for use
   * in XHTML tables.  If you change this function, the change
   * will be used for this MetaMapper unless you override the
   * doHtmlLine method.
   */
  var displayFieldAsLineElement: NodeSeq => NodeSeq = 
    MapperRules.displayFieldAsLineElement
  

  def doHtmlLine(toLine: A): NodeSeq = 
    mappedFieldList.filter(_.field.dbDisplay_?).
      flatMap(mft => displayFieldAsLineElement(??(mft.method, toLine).asHtml))

  def asJs(actual: A): JsExp = {
    JE.JsObj(("$lift_class", JE.Str(dbTableName)) :: mappedFieldList.
    map(f => ??(f.method, actual)).filter(_.renderJs_?).flatMap(_.asJs).toList :::
    actual.suplementalJs(Empty) :_*)
  }

  /**
    *
    */
  def asJSON(actual: A, sb: StringBuilder): StringBuilder = {
    sb.append('{')
    mappedFieldList.foreach{
      f =>
      sb.append(f.name)
      sb.append(':')
      ??(f.method, actual).is
      // FIXME finish JSON
      }
    sb.append('}')
    sb
  }

  def asHtml(toLine: A): NodeSeq =
  Text(internalTableName_$_$) :: Text("={ ") ::
  (for (mft <- mappedFieldList if mft.field.dbDisplay_? ;
  val field = ??(mft.method, toLine)) yield
  <span>{field.displayName}={field.asHtml}&nbsp;</span>
  ) :::List(Text(" }"))


  /**
   * This function converts a name and form for a given field in the
   * model to XHTML for presentation in the browser.  By
   * default, a table row ( &lt;tr&gt; ) is presented, but
   * you can change the function to display something else.
   */
  var formatFormElement: (NodeSeq, NodeSeq) => NodeSeq =
    MapperRules.formatFormElement
								      
  def formatFormLine(displayName: NodeSeq, form: NodeSeq): NodeSeq = 
    formatFormElement(displayName, form)

  def toForm(toMap: A): NodeSeq =
    mappedFieldList.map(e => ??(e.method, toMap)).
      filter(_.dbDisplay_?).flatMap (
      field =>
        field.toForm.toList.
          flatMap(form => formatFormLine(Text(field.displayName), form))
    )

  /**
   * Given the prototype field (the field on the Singleton), get the field from the instance
   * @param actual -- the Mapper instance
   * @param protoField -- the field from the MetaMapper (Singleton)
   *
   * @return the field from the actual object
   */
  def getActualField[T](actual: A, protoField: MappedField[T, A]): MappedField[T, A] =
    ??(_mappedFields(protoField.name), actual).asInstanceOf[MappedField[T,A]]


        /**
         * Given the prototype field (the field on the Singleton), get the field from the instance
         * @param actual -- the Mapper instance
         * @param protoField -- the field from the MetaMapper (Singleton)
         *
         * @return the field from the actual object
         */
        def getActualBaseField(actual: A, protoField: BaseOwnedMappedField[A]): BaseOwnedMappedField[A] =
          ??(_mappedFields(protoField.name), actual) // .asInstanceOf[MappedField[T,A]]

  /**
   * The name of the database table.  Override this method if you
   * want to change the table to something other than the name of the Mapper class
   */
  def dbTableName = _dbTableName

  private[mapper] lazy val _dbTableName = fixTableName(internalTableName_$_$)

  /*
  private val _dbTableName: String = {
    fixTableName(internalTableName_$_$)
  }
  */


   private def setupInstanceForPostCommit(inst: A) {
    if (!inst.addedPostCommit) {
    DB.appendPostFunc(inst.connectionIdentifier, () => afterCommit.foreach(_(inst)))
    inst.addedPostCommit = true
    }
  }

  private def eachField(what: A, toRun: List[(A) => Any])(f: (LifecycleCallbacks) => Any) {
    mappedCallbacks.foreach (e =>
      e._2.invoke(what) match {
        case lccb: LifecycleCallbacks => f(lccb)
        case _ =>
      })
    toRun.foreach{tf => tf(what)}
  }
  private def _beforeValidation(what: A) {setupInstanceForPostCommit(what); eachField(what, beforeValidation) {field => field.beforeValidation}  }
  private def _beforeValidationOnCreate(what: A) {eachField(what, beforeValidationOnCreate) {field => field.beforeValidationOnCreate}  }
  private def _beforeValidationOnUpdate(what: A) {eachField(what, beforeValidationOnUpdate) {field => field.beforeValidationOnUpdate}  }
  private def _afterValidation(what: A) { eachField(what, afterValidation) {field => field.afterValidation}  }
  private def _afterValidationOnCreate(what: A) {eachField(what, afterValidationOnCreate) {field => field.afterValidationOnCreate}  }
  private def _afterValidationOnUpdate(what: A) {eachField(what, afterValidationOnUpdate) {field => field.afterValidationOnUpdate}  }

  private def _beforeSave(what: A) {setupInstanceForPostCommit(what); eachField(what, beforeSave) {field => field.beforeSave}  }
  private def _beforeCreate(what: A) { eachField(what, beforeCreate) {field => field.beforeCreate}  }
  private def _beforeUpdate(what: A) { eachField(what, beforeUpdate) {field => field.beforeUpdate}  }

  private def _afterSave(what: A) {eachField(what, afterSave) {field => field.afterSave}  }
  private def _afterCreate(what: A) {eachField(what, afterCreate) {field => field.afterCreate}  }
  private def _afterUpdate(what: A) {eachField(what, afterUpdate) {field => field.afterUpdate}  }

  private def _beforeDelete(what: A) {setupInstanceForPostCommit(what); eachField(what, beforeDelete) {field => field.beforeDelete}  }
  private def _afterDelete(what: A) {eachField(what, afterDelete) {field => field.afterDelete}  }

  def beforeSchemifier {}
  def afterSchemifier {}

  def dbIndexes: List[Index[A]] = Nil

  implicit def fieldToItem[T](in: MappedField[T, A]): IndexItem[A] = IndexField(in)
  implicit def boundedFieldToItem(in: (MappedField[String, A], Int)): BoundedIndexField[A] = BoundedIndexField(in._1, in._2)

  // protected def getField(inst : Mapper[A], meth : Method) = meth.invoke(inst, null).asInstanceOf[MappedField[AnyRef,A]]
}

object OprEnum extends Enumeration {
  val Eql = Value(1, "=")
  val <> = Value(2, "<>")
  val >= = Value(3, ">=")
  val != = <>
  val <= = Value(4, "<=")
  val > = Value(5, ">")
  val < = Value(6, "<")
  val IsNull = Value(7, "IS NULL")
  val IsNotNull = Value(8, "IS NOT NULL")
}


case class Index[A <: Mapper[A]](columns: IndexItem[A]*)

abstract class IndexItem[A <: Mapper[A]] {
  def field: BaseMappedField
  def indexDesc: String
}

case class IndexField[A <: Mapper[A], T](field: MappedField[T, A]) extends IndexItem[A] {
  def indexDesc: String = field.dbColumnName
}
case class BoundedIndexField[A <: Mapper[A]](field: MappedField[String, A], len: Int) extends IndexItem[A] {
  def indexDesc: String = field.dbColumnName+"("+len+")"
}

abstract class QueryParam[O<:Mapper[O]]
case class Cmp[O<:Mapper[O], T](field: MappedField[T,O], opr: OprEnum.Value, value: Can[T], otherField: Can[MappedField[T, O]]) extends QueryParam[O]
<<<<<<< HEAD
case class OrderBy[O<:Mapper[O], T](field: MappedField[T,O], ascending: Boolean) extends QueryParam[O]
=======
case class OrderBy[O<:Mapper[O], T](field: MappedField[T,O], 
				    order: AscOrDesc) extends QueryParam[O]

trait AscOrDesc {
  def sql: String
}

case object Ascending extends AscOrDesc {
  def sql: String = " ASC "
}

case object Descending extends AscOrDesc {
  def sql: String = " DESC "
}

case class OrderBySql[O <: Mapper[O]](sql: String) extends QueryParam[O]

>>>>>>> 7319e91f
case class ByList[O<:Mapper[O], T](field: MappedField[T,O], vals: List[T]) extends QueryParam[O]
case class BySql[O<:Mapper[O]](query: String, params: Any*) extends QueryParam[O]
case class MaxRows[O<:Mapper[O]](max: Long) extends QueryParam[O]
case class StartAt[O<:Mapper[O]](start: Long) extends QueryParam[O]
<<<<<<< HEAD
=======

abstract class InThing[O <: Mapper[O]] extends QueryParam[O] {
  type JoinType
  type JoinTo <: KeyedMapper[JoinType, JoinTo]

  def field: MappedField[JoinType, O]
  def otherMeta: KeyedMetaMapper[JoinType, JoinTo]
  def queryParams: List[QueryParam[JoinTo]]
}

object In {
  def apply[O<: Mapper[O], JoinTypeA, 
	    JoinToA <:KeyedMapper[JoinTypeA, 
				 JoinToA]]
  (fielda: MappedForeignKey[JoinTypeA, O, JoinToA],
   qp: QueryParam[JoinToA]*): InThing[O]
  = {
    new InThing[O] {
      type JoinType = JoinTypeA
      type JoinTo = JoinToA

      val field: MappedField[JoinType, O] = fielda
      val otherMeta: KeyedMetaMapper[JoinType, JoinTo] = fielda.dbKeyToTable
      val queryParams: List[QueryParam[JoinTo]] = qp.toList
    }
  }
}
>>>>>>> 7319e91f

object By {
  import OprEnum._

  def apply[O <: Mapper[O], T, U <% T](field: MappedField[T, O], value: U) = Cmp[O,T](field, Eql, Full(value), Empty)
  def apply[O <: Mapper[O],T,  Q <: KeyedMapper[T, Q]](field: MappedForeignKey[T, O, Q], value: Q) =
    Cmp[O,T](field, Eql, Full(value.primaryKeyField.is), Empty)

  def apply[O <: Mapper[O],T, Q <: KeyedMapper[T, Q]](field: MappedForeignKey[T, O, Q], value: Can[Q]) =
  value match {
    case Full(v) => Cmp[O,T](field, Eql, Full(v.primaryKeyField.is), Empty)
    case _ => Cmp(field, IsNull, Empty, Empty)
  }
}

object NotBy {
  import OprEnum._

  def apply[O <: Mapper[O], T, U <% T](field: MappedField[T, O], value: U) = Cmp[O,T](field, <>, Full(value), Empty)
  def apply[O <: Mapper[O],T,  Q <: KeyedMapper[T, Q]](field: MappedForeignKey[T, O, Q], value: Q) =
  Cmp[O,T](field, <>, Full(value.primaryKeyField.is), Empty)
  def apply[O <: Mapper[O],T, Q <: KeyedMapper[T, Q]](field: MappedForeignKey[T, O, Q], value: Can[Q]) =
  value match {
    case Full(v) => Cmp[O,T](field, <>, Full(v.primaryKeyField.is), Empty)
    case _ => Cmp(field, IsNotNull, Empty, Empty)
  }
}

object ByRef {
  import OprEnum._

  def apply[O <: Mapper[O], T](field: MappedField[T, O], otherField: MappedField[T,O]) = Cmp[O,T](field, Eql, Empty, Full(otherField))
}

object NotByRef {
  import OprEnum._

  def apply[O <: Mapper[O], T](field: MappedField[T, O], otherField: MappedField[T,O]) = Cmp[O,T](field, <>, Empty, Full(otherField))
}

object By_> {
  import OprEnum._

  def apply[O <: Mapper[O], T, U <% T](field: MappedField[T, O], value: U) = Cmp[O,T](field, >, Full(value), Empty)
  def apply[O <: Mapper[O], T](field: MappedField[T, O], otherField: MappedField[T,O]) = Cmp[O,T](field, >, Empty, Full(otherField))
}

object By_< {
  import OprEnum._

  def apply[O <: Mapper[O], T, U <% T](field: MappedField[T, O], value: U) = Cmp[O,T](field, <, Full(value), Empty)
  def apply[O <: Mapper[O], T](field: MappedField[T, O], otherField: MappedField[T,O]) = Cmp[O,T](field, <, Empty, Full(otherField))
}

object NullRef {
  import OprEnum._
  def apply[O <: Mapper[O], T](field: MappedField[T, O]) = Cmp(field, IsNull, Empty, Empty)
}

object NotNullRef {
  import OprEnum._
  def apply[O <: Mapper[O], T](field: MappedField[T, O]) = Cmp(field, IsNotNull, Empty, Empty)
}

trait LongKeyedMetaMapper[A <: LongKeyedMapper[A]] extends KeyedMetaMapper[Long, A] { self: A => }


trait KeyedMetaMapper[Type, A<:KeyedMapper[Type, A]] extends MetaMapper[A] with KeyedMapper[Type, A] {
  self: A  with MetaMapper[A] with KeyedMapper[Type, A] =>

  private def testProdArity(prod: Product): Boolean = {
    var pos = 0
    while (pos < prod.productArity) {
      if (!prod.productElement(pos).isInstanceOf[QueryParam[A]]) return false
      pos = pos + 1
    }
    true
  }

  type Q = MappedForeignKey[AnyBound, A, OO] with MappedField[AnyBound, A] forSome
  {type OO <: KeyedMapper[AnyBound, OO]}

  def asSafeJs(actual: A, f: KeyObfuscator): JsExp = {
    val pk = actual.primaryKeyField
    val first = (pk.name, JE.Str(f.obscure(self, pk.is)))
    JE.JsObj(first :: ("$lift_class", JE.Str(dbTableName)) :: mappedFieldList.
    map(f => this.??(f.method, actual)).
    filter(f => !f.dbPrimaryKey_? && f.renderJs_?).flatMap{
      case fk:  Q =>
      val key = f.obscure(fk.dbKeyToTable, fk.is)
      List((fk.name, JE.Str(key)),
      (fk.name+"_obj",
      JE.AnonFunc("index", JE.JsRaw("return index["+key.encJs+"];").cmd)))

    case x => x.asJs}.toList :::
    actual.suplementalJs(Full(f)) :_*)
  }

  private def convertToQPList(prod: Product): Array[QueryParam[A]] = {
    var pos = 0
    val ret = new Array[QueryParam[A]](prod.productArity)
    while (pos < prod.productArity) {
      ret(pos) = prod.productElement(pos).asInstanceOf[QueryParam[A]]
      pos = pos + 1
    }
    ret
  }

  private def anyToFindString(in: Any): Can[String] =
    in match {
      case Empty | None | null | Failure(_, _, _) => Empty
      case Full(n) => anyToFindString(n)
      case Some(n) => anyToFindString(n)
      case v => Full(v.toString)
  }

  def find(key: Any): Can[A] =
    key match {
  case qp: QueryParam[A] => find(List(qp.asInstanceOf[QueryParam[A]]) :_*)
  case prod: Product if (testProdArity(prod)) => find(convertToQPList(prod) :_*)
  case key => anyToFindString(key) flatMap (find(_))
  }

  def findDb(dbId: ConnectionIdentifier, key: Any): Can[A] =
    key match {
    case qp: QueryParam[A] => findDb(dbId, List(qp.asInstanceOf[QueryParam[A]]) :_*)
    case prod: Product if (testProdArity(prod)) => findDb(dbId, convertToQPList(prod) :_*)
    case key => anyToFindString(key) flatMap (find(dbId, _))
    }

  def find(key: String): Can[A] = dbStringToKey(key) flatMap (realKey => findDbByKey(selectDbForKey(realKey), realKey))

  def find(dbId: ConnectionIdentifier, key: String): Can[A] =  dbStringToKey(key) flatMap (realKey =>  findDbByKey(dbId, realKey))

  def findByKey(key: Type) : Can[A] = findDbByKey(dbDefaultConnectionIdentifier, key)

  def dbStringToKey(in: String): Can[Type] = primaryKeyField.convertKey(in)

  private def selectDbForKey(key: Type): ConnectionIdentifier =
    if (dbSelectDBConnectionForFind.isDefinedAt(key)) dbSelectDBConnectionForFind(key)
    else dbDefaultConnectionIdentifier

  def dbSelectDBConnectionForFind: PartialFunction[Type, ConnectionIdentifier] = Map.empty

  def findDbByKey(dbId: ConnectionIdentifier,key: Type) : Can[A] =
    DB.use(dbId) { conn =>
        val field = primaryKeyField

            DB.prepareStatement("SELECT * FROM "+dbTableName+" WHERE "+field.dbColumnName+" = ?", conn) {
              st =>
                st.setObject(1, field.makeKeyJDBCFriendly(key), field.targetSQLType(field.dbColumnName))
              DB.exec(st) {
                rs =>
                  val mi = buildMapper(rs)
                if (rs.next) Full(createInstance(dbId, rs, mi._1, mi._2))
                else Empty
              }
            }
      }

  def find(by: QueryParam[A]*): Can[A] = findDb(dbDefaultConnectionIdentifier, by :_*)

  def findDb(dbId: ConnectionIdentifier, by: QueryParam[A]*): Can[A] = {
    DB.use(dbId) {
      conn =>
        val bl = by.toList
      val (query, start, max) = addEndStuffs(addFields("SELECT * FROM "+dbTableName+" ",false,  bl), bl, conn)
      DB.prepareStatement(query, conn) {
        st =>
          setStatementFields(st, bl, 1)
        DB.exec(st) {
          rs =>
            val mi = buildMapper(rs)
          if (rs.next) Full(createInstance(dbId, rs, mi._1, mi._2))
          else Empty
        }

      }
    }
  }

  override def afterSchemifier {
    if (crudSnippets_?) {
      LiftRules.addSnippetAfter(crudSnippets)
    }
  }

  /**
   * Override this definition in your model to enable CRUD snippets
   * for that model. Set to false by default.
   *
   * Remember to override editSnippetSetup and viewSnippetSetup as well,
   * as the defaults are broken.
   *
   * @return false
   */
  def crudSnippets_? = false

  /**
   * Defines the default CRUD snippets. Override if you want to change
   * the names of the snippets. Defaults are "add", "edit", and "view".
   *
   * (No, there's no D in CRUD.)
   */
  def crudSnippets: LiftRules.SnippetPf = {
    val Name = _dbTableName

    {
      case Name :: "add"  :: _ => addSnippet
      case Name :: "edit" :: _ => editSnippet
      case Name :: "view" :: _ => viewSnippet
    }
  }

  /**
   * Default snippet for modification. Used by the default add and edit snippets.
   */
  def modSnippet(xhtml: NodeSeq, obj: A, cleanup: (A => Unit)): NodeSeq = {
    val name = _dbTableName

    def callback() {
      cleanup(obj)
    }

    xbind(name, xhtml)(obj.fieldPf orElse obj.fieldMapperPf(_.toForm.openOr(Text(""))) orElse {
      case "submit" => label => SHtml.submit(label.text, callback())
    })
  }

  /**
   * Default add snippet. Override to change behavior of the add snippet.
   */
  def addSnippet(xhtml: NodeSeq): NodeSeq = {
    modSnippet(xhtml, addSnippetSetup, addSnippetCallback _)
  }

  /**
   * Default edit snippet. Override to change behavior of the edit snippet.
   */
  def editSnippet(xhtml: NodeSeq): NodeSeq = {
    modSnippet(xhtml, editSnippetSetup, editSnippetCallback _)
  }

  /**
   * Default view snippet. Override to change behavior of the view snippet.
   */
  def viewSnippet(xhtml: NodeSeq): NodeSeq = {
    val Name = _dbTableName
    val obj: A = viewSnippetSetup

    xbind(Name, xhtml)(obj.fieldPf orElse obj.fieldMapperPf(_.asHtml))
  }

  /**
   * Lame attempt at automatically getting an object from the HTTP parameters.
   * BROKEN! DO NOT USE! Only here so that existing sub-classes KeyedMetaMapper
   * don't have to implement new methods when I commit the CRUD snippets code.
   */
  def objFromIndexedParam: Can[A] = {
    val found = for (
        req <- S.request.toList;
      (param, value :: _) <- req.params;
      fh <- mappedFieldList if fh.field.dbIndexed_? == true && fh.name.equals(param)
    ) yield find(value)

    found.filter(obj => obj match {
      case Full(obj) => true
      case _         => false
    }) match {
      case obj :: _ => obj
      case _        => Empty
    }
  }

  /**
   * Default setup behavior for the add snippet. Creates a new mapped object.
   *
   * @return new mapped object
   */
  def addSnippetSetup: A = {
    this.create
  }

  /**
   * Default setup behavior for the edit snippet. BROKEN! MUST OVERRIDE IF
   * USING CRUD SNIPPETS!
   *
   * @return a mapped object of this metamapper's type
   */
  def editSnippetSetup: A = {
    objFromIndexedParam.open_!
  }
  /**
   * Default setup behavior for the view snippet. BROKEN! MUST OVERRIDE IF
   * USING CRUD SNIPPETS!
   *
   * @return a mapped object of this metamapper's type
   */
  def viewSnippetSetup: A = {
    objFromIndexedParam.open_!
  }
  /**
   * Default callback behavior of the edit snippet. Called when the user
   * presses submit. Saves the passed in object.
   *
   * @param obj mapped object of this metamapper's type
   */
  def editSnippetCallback(obj: A) { obj.save }
  /**
   * Default callback behavior of the add snippet. Called when the user
   * presses submit. Saves the passed in object.
   *
   * @param obj mapped object of this metamapper's type
   */
  def addSnippetCallback(obj: A) { obj.save }
}

case class FieldHolder[T](name: String, method: Method, field: MappedField[_, T])

class KeyObfuscator {
  var to: Map[String, Map[Any, String]] = Map.empty
  var from: Map[String, Map[String, Any]] = Map.empty

  def obscure[KeyType, MetaType <: KeyedMapper[KeyType, MetaType]](theType:
  KeyedMetaMapper[KeyType, MetaType], key: KeyType): String = synchronized {
    val local: Map[Any, String] = to.getOrElse(theType.dbTableName, Map.empty)
    local.get(key) match {
      case Some(s) => s
      case _ => val ret = "r"+randomString(15)

      val l2: Map[Any, String] = local + ( (key -> ret) )
      to = to + ( (theType.dbTableName -> l2) )

      val lf: Map[String, Any] = from.getOrElse(theType.dbTableName, Map.empty) + ( (ret -> key))
      // lf(ret) = key
      from = from + ( (theType.dbTableName -> lf) )

      ret
    }
  }

  def obscure[KeyType, MetaType <: KeyedMapper[KeyType, MetaType]](what: KeyedMapper[KeyType, MetaType]): String =
  {
    obscure(what.getSingleton, what.primaryKeyField.is)
  }

    def apply[KeyType, MetaType <: KeyedMapper[KeyType, MetaType], Q <% KeyType](theType:
    KeyedMetaMapper[KeyType, MetaType], key: Q): String = {
      val k: KeyType = key
      obscure(theType, k)
    }

  def apply[KeyType, MetaType <: KeyedMapper[KeyType, MetaType]](what: KeyedMapper[KeyType, MetaType]): String =
  {
    obscure(what)
  }

  def recover[KeyType, MetaType <: KeyedMapper[KeyType, MetaType]](theType:
  KeyedMetaMapper[KeyType, MetaType], id: String): Can[KeyType] = synchronized {
    Can(from.get(theType.dbTableName)).flatMap(h => Can(h.get(id)).map(_.asInstanceOf[KeyType]))
  }
}<|MERGE_RESOLUTION|>--- conflicted
+++ resolved
@@ -120,15 +120,9 @@
 
   def countByInsecureSqlDb(dbId: ConnectionIdentifier, query: String, IDidASecurityAuditOnThisQuery: Boolean): Long =
     if (!IDidASecurityAuditOnThisQuery) -1L
-<<<<<<< HEAD
-    else DB.use(dbId)(DB.prepareStatement(query, _)(DB.exec(_)(rs => if (rs.next) rs.getLong(1) else 0L))) 
-  
+    else DB.use(dbId)(DB.prepareStatement(query, _)(DB.exec(_)(rs => if (rs.next) rs.getLong(1) else 0L)))
+
   def findAllByInsecureSql(query: String, IDidASecurityAuditOnThisQuery: Boolean): List[A] = findAllByInsecureSqlDb(dbDefaultConnectionIdentifier, query, IDidASecurityAuditOnThisQuery)
-=======
-    else DB.use(dbId)(DB.prepareStatement(query, _)(DB.exec(_)(rs => if (rs.next) rs.getLong(1) else 0L)))
-
-  def findAllByInsecureSql(query: String, IDidASecurityAuditOnThisQuery: boolean): List[A] = findAllByInsecureSqlDb(dbDefaultConnectionIdentifier, query, IDidASecurityAuditOnThisQuery)
->>>>>>> 7319e91f
 
   /**
    * Execute a PreparedStatement and return a List of Mapper instances. {@code f} is
@@ -153,11 +147,7 @@
     }
   }
 
-<<<<<<< HEAD
-  def findAllByInsecureSqlDb(dbId: ConnectionIdentifier, query: String, IDidASecurityAuditOnThisQuery: Boolean): List[A] = 
-=======
-  def findAllByInsecureSqlDb(dbId: ConnectionIdentifier, query: String, IDidASecurityAuditOnThisQuery: boolean): List[A] =
->>>>>>> 7319e91f
+  def findAllByInsecureSqlDb(dbId: ConnectionIdentifier, query: String, IDidASecurityAuditOnThisQuery: Boolean): List[A] =
     findMapByInsecureSqlDb(dbId, query, IDidASecurityAuditOnThisQuery)(a => Full(a))
 
 
@@ -178,19 +168,11 @@
   }
 
   def dbAddTable: Can[() => Unit] = Empty
-<<<<<<< HEAD
-  
+
   def count: Long = countDb(dbDefaultConnectionIdentifier, Nil :_*)
 
   def count(by: QueryParam[A]*): Long = countDb(dbDefaultConnectionIdentifier, by:_*)
-  
-=======
-
-  def count: long = countDb(dbDefaultConnectionIdentifier, Nil :_*)
-
-  def count(by: QueryParam[A]*): long = countDb(dbDefaultConnectionIdentifier, by:_*)
-
->>>>>>> 7319e91f
+
   def countDb(dbId: ConnectionIdentifier, by: QueryParam[A]*): Long = {
     DB.use(dbId) {
       conn =>
@@ -307,14 +289,9 @@
       }
     }
   }
-<<<<<<< HEAD
-  
-  private[mapper] def setStatementFields(st: PreparedStatement, by: List[QueryParam[A]], curPos: Int) {
-=======
 
 
   private[mapper] def setStatementFields(st: PreparedStatement, by: List[QueryParam[A]], curPos: Int): Int = {
->>>>>>> 7319e91f
     by match {
       case Nil => curPos
       case Cmp(field, _, Full(value), _) :: xs =>
@@ -338,33 +315,12 @@
         setStatementFields(st, xs, newPos)
 
       case BySql(query, params @ _*) :: xs => {
-<<<<<<< HEAD
-        params.toList match {
-          case Nil => setStatementFields(st, xs, curPos)
-          case List(i: Int) => 
-            st.setInt(curPos, i)
-          setStatementFields(st, xs, curPos + 1)
-          case List(lo: Long) => 
-            st.setLong(curPos, lo)
-          setStatementFields(st, xs, curPos + 1)
-          case List(s: String) => 
-            st.setString(curPos, s)
-          setStatementFields(st, xs, curPos + 1)
-          case List(d: Date) => 
-            st.setDate(curPos, new java.sql.Date(d.getTime))
-          setStatementFields(st, xs, curPos + 1)
-          case List(field: BaseMappedField) => st.setObject(curPos, field.jdbcFriendly, field.targetSQLType)
-          setStatementFields(st, xs, curPos + 1)
-          
-          case p :: ps => 
-            setStatementFields(st, BySql[A](query, p) :: BySql[A](query, ps: _*) :: xs, curPos)
-=======
           params.toList match {
             case Nil => setStatementFields(st, xs, curPos)
-            case List(i: int) =>
+            case List(i: Int) =>
               st.setInt(curPos, i)
               setStatementFields(st, xs, curPos + 1)
-            case List(lo: long) =>
+            case List(lo: Long) =>
               st.setLong(curPos, lo)
               setStatementFields(st, xs, curPos + 1)
             case List(s: String) =>
@@ -379,7 +335,6 @@
             case p :: ps =>
               setStatementFields(st, BySql[A](query, p) :: BySql[A](query, ps: _*) :: xs, curPos)
           }
->>>>>>> 7319e91f
         }
       case _ :: xs => {
           setStatementFields(st, xs, curPos)
@@ -436,15 +391,9 @@
 
 
   type AnyBound = T forSome {type T}
-<<<<<<< HEAD
-  
+
   private[mapper] def ??(meth: Method, inst: A) = meth.invoke(inst).asInstanceOf[MappedField[AnyBound, A]]
-  
-=======
-
-  private[mapper] def ??(meth: Method, inst: A) = meth.invoke(inst, null).asInstanceOf[MappedField[AnyBound, A]]
-
->>>>>>> 7319e91f
+
   def dirty_?(toTest: A): Boolean = mappedFieldList.exists(
   mft =>
   ??(mft.method, toTest).dirty_?
@@ -629,13 +578,8 @@
 
   def createInstances(dbId: ConnectionIdentifier, rs: ResultSet, start: Can[Long], omax: Can[Long]) : List[A] = createInstances(dbId, rs, start, omax, v => Full(v))
 
-<<<<<<< HEAD
-  
+
   def createInstances[T](dbId: ConnectionIdentifier, rs: ResultSet, start: Can[Long], omax: Can[Long], f: A => Can[T]) : List[T] = {
-=======
-
-  def createInstances[T](dbId: ConnectionIdentifier, rs: ResultSet, start: Can[Long], omax: Can[long], f: A => Can[T]) : List[T] = {
->>>>>>> 7319e91f
     var ret = new ListBuffer[T]
     val bm = buildMapper(rs)
     var pos = (start openOr 0L) * -1L
@@ -654,13 +598,8 @@
   def appendFieldToStrings(in: A): String = mappedFieldList.map(p => ??(p.method, in).asString).mkString(",")
 
   private val columnNameToMappee = new HashMap[String, Can[(ResultSet, Int, A) => Unit]]
-<<<<<<< HEAD
-  
-  def buildMapper(rs: ResultSet): (Int, Array[(ResultSet, Int, A) => Unit]) = synchronized {
-=======
-
-  def buildMapper(rs: ResultSet): (int, Array[(ResultSet,int,A) => unit]) = synchronized {
->>>>>>> 7319e91f
+
+  def buildMapper(rs: ResultSet): (Int, Array[(ResultSet,Int,A) => Unit]) = synchronized {
     val meta = rs.getMetaData
     val colCnt = meta.getColumnCount
     val ar = new Array[(ResultSet, Int, A) => Unit](colCnt + 1)
@@ -681,13 +620,8 @@
 		  val bsl = tField.buildSetStringValue(fieldInfo.get, colName)
 		  (rs: ResultSet, pos: Int, objInst: A) => bsl(objInst, rs.getString(pos))}
 		case Types.DATE | Types.TIME | Types.TIMESTAMP =>
-<<<<<<< HEAD
-		  val bsl = tField.buildSetDateValue(fieldInfo.get, colName)                  
+		  val bsl = tField.buildSetDateValue(fieldInfo.get, colName)
 		(rs: ResultSet, pos: Int, objInst: A) => bsl(objInst, rs.getTimestamp(pos))
-=======
-		  val bsl = tField.buildSetDateValue(fieldInfo.get, colName)
-		(rs: ResultSet, pos: int, objInst: A) => bsl(objInst, rs.getTimestamp(pos))
->>>>>>> 7319e91f
 		case Types.BOOLEAN | Types.BIT =>{
 		  val bsl = tField.buildSetBooleanValue(fieldInfo.get, colName)
 		  (rs: ResultSet, pos: Int, objInst: A) => bsl(objInst, rs.getBoolean(pos), rs.wasNull)}
@@ -724,13 +658,8 @@
     }
     ret
   }
-<<<<<<< HEAD
-  
+
   protected def  findApplier(name : String, inst : AnyRef) : Can[((A, AnyRef) => Unit)] = synchronized {
-=======
-
-  protected def  findApplier(name : String, inst : AnyRef) : Can[((A, AnyRef) => unit)] = synchronized {
->>>>>>> 7319e91f
     val clz = inst match {
       case null => null
       case _ => inst.getClass.asInstanceOf[Class[(C forSome {type C})]]
@@ -784,15 +713,9 @@
   def fieldOrder: List[BaseOwnedMappedField[A]] = Nil
 
   protected val rootClass = this.getClass.getSuperclass
-<<<<<<< HEAD
-  
+
   private val mappedAppliers = new HashMap[(String, Can[Class[(C forSome {type C})]]), (A, AnyRef) => Unit];
-  
-=======
-
-  private val mappedAppliers = new HashMap[(String, Can[Class[(C forSome {type C})]]), (A, AnyRef) => unit];
-
->>>>>>> 7319e91f
+
   private val _mappedFields  = new HashMap[String, Method];
 
   private[mapper] var mappedFieldList: List[FieldHolder[A]] = Nil; // new Array[Triple[String, Method, MappedField[Any,Any]]]();
@@ -1057,9 +980,6 @@
 
 abstract class QueryParam[O<:Mapper[O]]
 case class Cmp[O<:Mapper[O], T](field: MappedField[T,O], opr: OprEnum.Value, value: Can[T], otherField: Can[MappedField[T, O]]) extends QueryParam[O]
-<<<<<<< HEAD
-case class OrderBy[O<:Mapper[O], T](field: MappedField[T,O], ascending: Boolean) extends QueryParam[O]
-=======
 case class OrderBy[O<:Mapper[O], T](field: MappedField[T,O], 
 				    order: AscOrDesc) extends QueryParam[O]
 
@@ -1077,13 +997,10 @@
 
 case class OrderBySql[O <: Mapper[O]](sql: String) extends QueryParam[O]
 
->>>>>>> 7319e91f
 case class ByList[O<:Mapper[O], T](field: MappedField[T,O], vals: List[T]) extends QueryParam[O]
 case class BySql[O<:Mapper[O]](query: String, params: Any*) extends QueryParam[O]
 case class MaxRows[O<:Mapper[O]](max: Long) extends QueryParam[O]
 case class StartAt[O<:Mapper[O]](start: Long) extends QueryParam[O]
-<<<<<<< HEAD
-=======
 
 abstract class InThing[O <: Mapper[O]] extends QueryParam[O] {
   type JoinType
@@ -1111,7 +1028,6 @@
     }
   }
 }
->>>>>>> 7319e91f
 
 object By {
   import OprEnum._
