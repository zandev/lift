/*
 * Copyright 2007-2010 WorldWide Conferencing, LLC
 *
 * Licensed under the Apache License, Version 2.0 (the "License");
 * you may not use this file except in compliance with the License.
 * You may obtain a copy of the License at
 *
 *     http://www.apache.org/licenses/LICENSE-2.0
 *
 * Unless required by applicable law or agreed to in writing, software
 * distributed under the License is distributed on an "AS IS" BASIS,
 * WITHOUT WARRANTIES OR CONDITIONS OF ANY KIND, either express or implied.
 * See the License for the specific language governing permissions and
 * limitations under the License.
 */

package net.liftweb {
package record {
package field {

import _root_.scala.xml._
import _root_.net.liftweb.util._
import _root_.net.liftweb.common._
import _root_.net.liftweb.http.{S}
import _root_.java.util.regex._
import Helpers._
import S._


object EmailField {
  val emailPattern = Pattern.compile("^[a-z0-9._%-]+@(?:[a-z0-9-]+\\.)+[a-z]{2,4}$")
  def validEmailAddr_?(email: String): Boolean = emailPattern.matcher(email).matches
}

<<<<<<< HEAD
class EmailField[OwnerType <: Record[OwnerType]](rec: OwnerType, maxLength: Int) extends StringField[OwnerType](rec, maxLength) {

  private def validateEmail(emailBox: Box[String]): List[FieldError] =
    emailBox match {
      case Full(email) if EmailField.validEmailAddr_?(email) => Nil
      case _ => Text(S.??("invalid.email.address"))
    }
=======
trait EmailTypedField extends TypedField[String] {
  private def validateEmail(emailBox: Box[String]): Box[Node] =
    emailBox.flatMap(email => EmailField.validEmailAddr_?(email) match {
      case false => Full(Text(S.??("invalid.email.address")))
      case _ => Empty
    })
>>>>>>> 1ab07df3

  override def validators = validateEmail _ :: Nil
}  

class EmailField[OwnerType <: Record[OwnerType]](rec: OwnerType, maxLength: Int)
  extends StringField[OwnerType](rec, maxLength) with EmailTypedField

class OptionalEmailField[OwnerType <: Record[OwnerType]](rec: OwnerType, maxLength: Int)
  extends OptionalStringField[OwnerType](rec, maxLength) with EmailTypedField

}
}
}<|MERGE_RESOLUTION|>--- conflicted
+++ resolved
@@ -32,22 +32,12 @@
   def validEmailAddr_?(email: String): Boolean = emailPattern.matcher(email).matches
 }
 
-<<<<<<< HEAD
-class EmailField[OwnerType <: Record[OwnerType]](rec: OwnerType, maxLength: Int) extends StringField[OwnerType](rec, maxLength) {
-
-  private def validateEmail(emailBox: Box[String]): List[FieldError] =
-    emailBox match {
-      case Full(email) if EmailField.validEmailAddr_?(email) => Nil
-      case _ => Text(S.??("invalid.email.address"))
-    }
-=======
 trait EmailTypedField extends TypedField[String] {
   private def validateEmail(emailBox: Box[String]): Box[Node] =
     emailBox.flatMap(email => EmailField.validEmailAddr_?(email) match {
       case false => Full(Text(S.??("invalid.email.address")))
       case _ => Empty
     })
->>>>>>> 1ab07df3
 
   override def validators = validateEmail _ :: Nil
 }  
