--- conflicted
+++ resolved
@@ -35,13 +35,8 @@
   }
     def readWholeThing(in: Reader): String = {
     val bos = new StringBuilder
-<<<<<<< HEAD
     val ba = new Array[Char](4096)
-    
-=======
-    val ba = new Array[char](4096)
 
->>>>>>> 7319e91f
     def readOnce {
       val len = in.read(ba)
       if (len < 0) return
@@ -58,13 +53,8 @@
 
   def readWholeStream(in: InputStream): Array[Byte] = {
     val bos = new ByteArrayOutputStream
-<<<<<<< HEAD
     val ba = new Array[Byte](4096)
-    
-=======
-    val ba = new Array[byte](4096)
 
->>>>>>> 7319e91f
     def readOnce {
       val len = in.read(ba)
       if (len > 0) bos.write(ba, 0, len)
