<?xml version="1.0" encoding="UTF-8"?>

<!--
  ~ Copyright 2009-2010 WorldWide Conferencing, LLC
  ~
  ~ Licensed under the Apache License, Version 2.0 (the "License");
  ~ you may not use this file except in compliance with the License.
  ~ You may obtain a copy of the License at
  ~
  ~     http://www.apache.org/licenses/LICENSE-2.0
  ~
  ~ Unless required by applicable law or agreed to in writing, software
  ~ distributed under the License is distributed on an "AS IS" BASIS,
  ~ WITHOUT WARRANTIES OR CONDITIONS OF ANY KIND, either express or implied.
  ~ See the License for the specific language governing permissions and
  ~ limitations under the License.
  -->

<project xmlns="http://maven.apache.org/POM/4.0.0"
         xmlns:xsi="http://www.w3.org/2001/XMLSchema-instance"
         xsi:schemaLocation="http://maven.apache.org/POM/4.0.0 http://maven.apache.org/xsd/maven-4.0.0.xsd">

  <modelVersion>4.0.0</modelVersion>

  <!--
  Shared project model for Lift Framework. Define the settings common to all projects
  in Lift Framework.

  Dependencies and plugins are also pre-configured with standard settings,
  these may be overridden by individual projects as well.
  -->

  <!--
    ~ The Basics
  -->
  <parent>
    <groupId>net.liftweb</groupId>
    <artifactId>lift-parent</artifactId>
<<<<<<< HEAD
    <version>2.0-scala280-SNAPSHOT</version>
    <!-- TODO: Interim usage, remove once lift-parent matures to stable version -->
=======
    <version>2.0-SNAPSHOT</version>
>>>>>>> 71fdb0c8
    <relativePath>../resources/lift-parent/pom.xml</relativePath>
  </parent>
  <artifactId>framework</artifactId>
  <packaging>pom</packaging>

  <!--
    ~ More Project Information
  -->
  <name>Lift Web Framework</name>
  <description>
    Lift is an expressive and elegant framework for writing web applications.
    Lift stresses the importance of security, maintainability, scalability
    and performance while allowing for high levels of developer productivity.
    Lift is a Scala web framework.
  </description>

  <!--
    ~ Module Settings
  -->
  <modules>
    <module>lift-base</module>
    <module>lift-persistence</module>
    <module>lift-modules</module>

    <!-- the 'meta' module -->
    <module>lift-core</module>
  </modules>

  <!--
    ~ Environment Settings
  -->
  <ciManagement>
    <system>hudson</system>
    <url>http://hudson.scala-tools.org/job/lift-framework/</url>
    <!-- <notifiers/> -->
  </ciManagement>
  <distributionManagement>
    <site>
      <id>scala-tools.dist.site</id>
      <!-- dav protocol isn't optimized for site-deploy (very long for api) -->
      <!--url>dav:http://dav.scala-tools.org/mvnsites/liftweb</url-->
      <url>file://${user.home}/.m2/mvnsites/liftweb/framework</url>
    </site>
  </distributionManagement>
  <properties>
    <!-- vscaladoc settings -->
    <maven.scaladoc.vscaladocVersion>1.2-SNAPSHOT</maven.scaladoc.vscaladocVersion>
    <vscaladoc.links.liftweb.baseurl>${project.basedir}/../..</vscaladoc.links.liftweb.baseurl>
    <vscaladoc.links.liftweb.pathsufix>target/site/scaladocs/</vscaladoc.links.liftweb.pathsufix>

    <!-- TODO: for lift_build_date.
         http://maven.apache.org/guides/introduction/introduction-to-the-pom.html#Available_Variables -->
    <!--<maven.build.timestamp.format/>-->
  </properties>

  <!--
    ~ Dependency Settings
  -->
  <!--<dependencyManagement />-->
  <!-- Dependencies omitted, each project must provide their own -->
  <!--<dependencies />-->

  <!--
    ~ Build Settings
  -->
  <build>
    <pluginManagement>
      <plugins>
        <plugin>
          <groupId>org.apache.maven.plugins</groupId>
          <artifactId>maven-changes-plugin</artifactId>
          <executions>
            <execution>
              <id>default-changes-validate</id>
              <phase>verify</phase>
              <goals>
                <goal>changes-validate</goal>
              </goals>
              <configuration>
                <failOnError>true</failOnError>
              </configuration>
            </execution>
          </executions>
        </plugin>
        <plugin>
          <groupId>org.apache.maven.plugins</groupId>
          <artifactId>maven-jar-plugin</artifactId>
          <configuration>
            <archive>
              <manifestEntries>
                <!-- TODO: Deprecate and use Default Implementation Entries (Implementation-Version) -->
                <lift_version>${pom.version}</lift_version>
                <lift_build_date>${maven.build.timestamp}</lift_build_date>
              </manifestEntries>
            </archive>
          </configuration>
        </plugin>
        <plugin>
          <groupId>org.apache.maven.plugins</groupId>
          <artifactId>maven-resources-plugin</artifactId>
          <executions>
            <execution>
              <id>default-copy-resources</id>
              <phase>process-resources</phase>
              <goals>
                <goal>copy-resources</goal>
              </goals>
              <configuration>
                <overwrite>true</overwrite>
                <outputDirectory>${project.build.directory}</outputDirectory>
                <resources>
                  <resource>
                    <directory>${project.basedir}/src</directory>
                    <includes>
                      <include>packageLinkDefs.properties</include>
                    </includes>
                    <filtering>true</filtering>
                  </resource>
                </resources>
              </configuration>
            </execution>
          </executions>
        </plugin>
        <plugin>
          <groupId>org.apache.maven.plugins</groupId>
          <artifactId>maven-surefire-plugin</artifactId>
          <configuration>
            <systemPropertyVariables>
              <!-- See: http://db.apache.org/derby/docs/10.2/tuning/rtunproper18151.html -->
              <derby.stream.error.file>${project.build.directory}/derby.log</derby.stream.error.file>
            </systemPropertyVariables>
          </configuration>
        </plugin>
        <plugin>
          <groupId>org.apache.felix</groupId>
          <artifactId>maven-bundle-plugin</artifactId>
          <executions>
            <execution>
              <goals>
                <goal>bundle</goal>
              </goals>
            </execution>
          </executions>
        </plugin>
        <plugin>
          <groupId>org.apache.rat</groupId>
          <artifactId>apache-rat-plugin</artifactId>
          <configuration>
            <excludes>
              <exclude>*.log</exclude>
              <exclude>**/packageLinkDefs.properties</exclude>
            </excludes>
          </configuration>
          <executions>
            <execution>
              <goals>
                <goal>check</goal>
              </goals>
            </execution>
          </executions>
        </plugin>
        <plugin>
          <groupId>org.scala-tools</groupId>
          <artifactId>maven-scala-plugin</artifactId>
          <configuration>
            <jvmArgs>
              <jvmArg>-Xmx1024m</jvmArg>
              <jvmArg>-DpackageLinkDefs=file://${project.build.directory}/packageLinkDefs.properties</jvmArg>
            </jvmArgs>
          </configuration>
        </plugin>
      </plugins>
    </pluginManagement>
    <plugins>
      <plugin>
        <groupId>org.apache.maven.plugins</groupId>
        <artifactId>maven-changes-plugin</artifactId>
      </plugin>
      <plugin>
        <groupId>org.apache.maven.plugins</groupId>
        <artifactId>maven-enforcer-plugin</artifactId>
      </plugin>
      <plugin>
        <groupId>org.apache.maven.plugins</groupId>
        <artifactId>maven-resources-plugin</artifactId>
      </plugin>
      <plugin>
        <groupId>org.apache.maven.plugins</groupId>
        <artifactId>maven-source-plugin</artifactId>
      </plugin>
      <plugin>
        <groupId>org.scala-tools</groupId>
        <artifactId>maven-scala-plugin</artifactId>
      </plugin>
    </plugins>
  </build>

  <!--
    ~ Reporting Settings
  -->
  <reporting>
    <excludeDefaults>true</excludeDefaults>
    <plugins>
      <plugin>
        <groupId>org.apache.maven.plugins</groupId>
        <artifactId>maven-changes-plugin</artifactId>
        <version>2.3</version>
        <inherited>false</inherited>
        <configuration>
          <filteringChanges>true</filteringChanges>
          <issueLinkTemplatePerSystem>
            <github>%URL%/%ISSUE%/find</github>
          </issueLinkTemplatePerSystem>
        </configuration>
        <reportSets>
          <reportSet>
            <reports>
              <report>changes-report</report>
            </reports>
          </reportSet>
        </reportSets>
      </plugin>
      <plugin>
        <groupId>org.apache.maven.plugins</groupId>
        <artifactId>maven-javadoc-plugin</artifactId>
        <version>2.6.1</version>
        <configuration>
          <detectLinks>true</detectLinks>
          <linksource>true</linksource>
        </configuration>
        <reportSets>
          <reportSet>
            <reports>
              <report>javadoc</report>
              <!--<report>aggregate</report>-->
              <report>test-javadoc</report>
            </reports>
          </reportSet>
        </reportSets>
      </plugin>
      <plugin>
        <groupId>org.apache.maven.plugins</groupId>
        <artifactId>maven-jxr-plugin</artifactId>
        <version>2.1</version>
        <configuration>
          <inputEncoding>${project.build.sourceEncoding}</inputEncoding>
          <outputEncoding>${project.build.sourceEncoding}</outputEncoding>
        </configuration>
      </plugin>
      <plugin>
        <groupId>org.apache.maven.plugins</groupId>
        <artifactId>maven-project-info-reports-plugin</artifactId>
        <version>2.1.2</version>
        <inherited>false</inherited>
        <reportSets>
          <reportSet>
            <reports>
              <report>cim</report>
              <report>dependencies</report>
              <report>dependency-convergence</report>
              <!--<report>dependency-management</report>-->
              <report>index</report>
              <report>issue-tracking</report>
              <report>license</report>
              <report>mailing-list</report>
              <!--<report>plugin-management</report>-->
              <report>plugins</report>
              <report>project-team</report>
              <report>scm</report>
              <report>summary</report>
            </reports>
          </reportSet>
        </reportSets>
      </plugin>
      <plugin>
        <groupId>org.apache.maven.plugins</groupId>
        <artifactId>maven-surefire-report-plugin</artifactId>
        <version>2.5</version>
        <reportSets>
          <reportSet>
            <reports>
              <report>report-only</report>
            </reports>
          </reportSet>
        </reportSets>
      </plugin>
      <plugin>
        <groupId>org.scala-tools</groupId>
        <artifactId>maven-scala-plugin</artifactId>
        <version>2.13.1</version>
        <configuration>
          <charset>${project.build.sourceEncoding}</charset>
          <!--<bottom>Copyright &#169; {inceptionYear}-{currentYear} {organizationName}. All Rights Reserved.</bottom>-->
          <jvmArgs>
            <jvmArg>-Xmx1024m</jvmArg>
            <jvmArg>-DpackageLinkDefs=file://${project.build.directory}/packageLinkDefs.properties</jvmArg>
          </jvmArgs>
          <args>
            <arg>-Xno-varargs-conversion</arg>
          </args>
        </configuration>
      </plugin>
    </plugins>
  </reporting>

  <!--
    ~ Profile Settings
  -->
  <profiles>
    <profile>
      <id>lift-debug</id>
      <build>
        <!--
        <plugins>
          <plugin>
            <groupId>org.apache.rat</groupId>
            <artifactId>apache-rat-plugin</artifactId>
          </plugin>
        </plugins>
        -->
      </build>
    </profile>
    <profile>
      <id>lift-hudson</id>
      <properties>
        <vscaladoc.links.liftweb.baseurl>http://scala-tools.org/mvnsites-snapshots/liftweb</vscaladoc.links.liftweb.baseurl>
        <vscaladoc.links.liftweb.pathsufix>scaladocs/</vscaladoc.links.liftweb.pathsufix>
      </properties>
      <distributionManagement>
        <site>
          <id>nexus.scala-tools.org</id>
          <url>file:///home/scala-tools.org/www/mvnsites-snapshots/liftweb</url>
        </site>
      </distributionManagement>
    </profile>
    <profile>
      <id>lift-release</id>
      <properties>
        <vscaladoc.links.liftweb.baseurl>http://scala-tools.org/mvnsites/liftweb</vscaladoc.links.liftweb.baseurl>
        <vscaladoc.links.liftweb.pathsufix>scaladocs/</vscaladoc.links.liftweb.pathsufix>
      </properties>
      <!--
      <build>
        <plugins>
          <plugin>
            <artifactId>maven-assembly-plugin</artifactId>
            <configuration>
              <descriptorRefs>
                <descriptorRef>project</descriptorRef>
              </descriptorRefs>
              <tarLongFileMode>gnu</tarLongFileMode>
            </configuration>
            <executions>
              <execution>
                <id>make-assembly</id>
                <phase>package</phase>
                <goals>
                  <goal>attached</goal>
                </goals>
              </execution>
            </executions>
          </plugin>
        </plugins>
      </build>
      -->
    </profile>
  </profiles>

</project><|MERGE_RESOLUTION|>--- conflicted
+++ resolved
@@ -36,12 +36,7 @@
   <parent>
     <groupId>net.liftweb</groupId>
     <artifactId>lift-parent</artifactId>
-<<<<<<< HEAD
     <version>2.0-scala280-SNAPSHOT</version>
-    <!-- TODO: Interim usage, remove once lift-parent matures to stable version -->
-=======
-    <version>2.0-SNAPSHOT</version>
->>>>>>> 71fdb0c8
     <relativePath>../resources/lift-parent/pom.xml</relativePath>
   </parent>
   <artifactId>framework</artifactId>
